--- conflicted
+++ resolved
@@ -39,13 +39,9 @@
 		  pathman_runtime_nodes \
 		  pathman_utility_stmt \
 		  pathman_column_type \
-<<<<<<< HEAD
+		  pathman_update_trigger \
 		  pathman_calamity \
 		  pathman_expressions
-=======
-		  pathman_update_trigger \
-		  pathman_calamity
->>>>>>> f6651a5b
 
 EXTRA_REGRESS_OPTS=--temp-config=$(top_srcdir)/$(subdir)/conf.add
 
