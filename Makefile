--- conflicted
+++ resolved
@@ -37,21 +37,14 @@
 		  pathman_interval \
 		  pathman_join_clause \
 		  pathman_lateral \
+		  pathman_mergejoin \
 		  pathman_only \
 		  pathman_permissions \
 		  pathman_rowmarks \
 		  pathman_runtime_nodes \
-<<<<<<< HEAD
 		  pathman_update_trigger \
 		  pathman_updates \
 		  pathman_utility_stmt
-
-=======
-		  pathman_utility_stmt_hooking \
-		  pathman_calamity \
-		  pathman_join_clause \
-		  pathman_mergejoin
->>>>>>> 0c5323da
 
 EXTRA_REGRESS_OPTS=--temp-config=$(top_srcdir)/$(subdir)/conf.add
 
