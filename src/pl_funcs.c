--- conflicted
+++ resolved
@@ -73,15 +73,12 @@
 PG_FUNCTION_INFO_V1( create_update_triggers );
 PG_FUNCTION_INFO_V1( pathman_update_trigger_func );
 PG_FUNCTION_INFO_V1( create_single_update_trigger );
-<<<<<<< HEAD
 PG_FUNCTION_INFO_V1( is_update_trigger_enabled );
 PG_FUNCTION_INFO_V1( prepare_partition_drop );
-=======
 PG_FUNCTION_INFO_V1( has_update_trigger );
 
 PG_FUNCTION_INFO_V1( debug_capture );
 PG_FUNCTION_INFO_V1( get_pathman_lib_version );
->>>>>>> 1dc36129
 
 
 /* User context for function show_partition_list_internal() */
@@ -618,17 +615,11 @@
 		void *map; /* we don't actually need it */
 
 		/* Try to build a conversion map */
-<<<<<<< HEAD
-		(void) convert_tuples_by_name(rel1->rd_att,
-						   			  rel2->rd_att,
-							   		  "doesn't matter");
-=======
-		map = convert_tuples_by_name_map(RelationGetDescr(rel1),
-										 RelationGetDescr(rel2),
-										 ERR_PART_DESC_CONVERT);
+		map = convert_tuples_by_name(RelationGetDescr(rel1),
+									 RelationGetDescr(rel2),
+									 ERR_PART_DESC_CONVERT);
 		/* Now free map */
 		pfree(map);
->>>>>>> 1dc36129
 	}
 	PG_CATCH();
 	{
@@ -1110,9 +1101,6 @@
 	bool					isnull;
 	ExprDoneCond			itemIsDone;
 
-	Oid					   *parts;
-	int						nparts;
-
 	ExprContext			   *econtext;
 	ExprState			   *expr_state;
 	MemoryContext		    old_mcxt;
@@ -1167,14 +1155,12 @@
 		elog(ERROR, ERR_PART_ATTR_MULTIPLE_RESULTS);
 
 	/* Search for matching partitions */
-	parts = find_partitions_for_value(value, value_type, prel, &nparts);
+	target_relid = find_partition_for_value(value, value_type, prel);
 
 	/* We can free expression context now */
 	FreeExprContext(econtext, false);
 
-	if (nparts > 1)
-		elog(ERROR, ERR_PART_ATTR_MULTIPLE);
-	else if (nparts == 0)
+	if (!OidIsValid(target_relid))
 	{
 		 target_relid = create_partitions_for_value(PrelParentRelid(prel),
 													value, value_type);
@@ -1182,9 +1168,6 @@
 		 /* get_pathman_relation_info() will refresh this entry */
 		 invalidate_pathman_relation_info(PrelParentRelid(prel), NULL);
 	}
-	else target_relid = parts[0];
-
-	pfree(parts);
 
 	/* Convert tuple if target partition has changed */
 	if (target_relid != source_relid)
@@ -1279,25 +1262,13 @@
 pathman_update_trigger_build_attr_map(const PartRelationInfo *prel,
 									  Relation child_rel)
 {
-<<<<<<< HEAD
-	Oid		part;
-
-	/* Search for matching partitions */
-	part = find_partition_for_value(key, prel->atttype, prel);
-
-	if (part == InvalidOid)
-		elog(ERROR,
-			 "There is not partition to fit partition key \"%s\"",
-			 datum_to_cstring(key, prel->atttype));
-	else
-		return part;
-=======
 	AttrNumber	i = -1;
-	Oid			parent_relid = PrelParentRelid(prel);
-	TupleDesc	child_descr = RelationGetDescr(child_rel);
-	int			natts = child_descr->natts;
-	AttrNumber *result = (AttrNumber *) palloc0(natts * sizeof(AttrNumber));
-
+	Oid			parent_relid	= PrelParentRelid(prel);
+	TupleDesc	child_descr		= RelationGetDescr(child_rel);
+	int			natts			= child_descr->natts;
+	AttrNumber *result;
+
+	result = (AttrNumber *) palloc0(natts * sizeof(AttrNumber));
 	while ((i = bms_next_member(prel->expr_atts, i)) >= 0)
 	{
 		int			j;
@@ -1323,7 +1294,6 @@
 	}
 
 	return result;
->>>>>>> 1dc36129
 }
 
 static ExprState *
@@ -1538,8 +1508,7 @@
 Datum
 get_pathman_lib_version(PG_FUNCTION_ARGS)
 {
-<<<<<<< HEAD
-	PG_RETURN_BOOL(is_update_trigger_enabled_internal(PG_GETARG_OID(0)));
+	PG_RETURN_CSTRING(psprintf("%x", CURRENT_LIB_VERSION));
 }
 
 Datum
@@ -1554,7 +1523,4 @@
 	heap_close(partition_rel, AccessExclusiveLock);
 
 	PG_RETURN_VOID();
-=======
-	PG_RETURN_CSTRING(psprintf("%x", CURRENT_LIB_VERSION));
->>>>>>> 1dc36129
 }