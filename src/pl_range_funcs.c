--- conflicted
+++ resolved
@@ -45,6 +45,7 @@
 PG_FUNCTION_INFO_V1( build_range_condition );
 PG_FUNCTION_INFO_V1( build_sequence_name );
 PG_FUNCTION_INFO_V1( merge_range_partitions );
+PG_FUNCTION_INFO_V1( split_range_partitions );
 PG_FUNCTION_INFO_V1( drop_range_partition_expand_next );
 PG_FUNCTION_INFO_V1( validate_interval_value );
 
@@ -57,7 +58,7 @@
 											  bool elmbyval,
 											  char elmalign);
 static void check_range_adjacence(Oid cmp_proc, Oid collid, List *ranges);
-static char *build_range_condition_internal(Oid relid, char *attname,
+static char *build_range_condition_internal(Oid relid, const char *expression,
 											const Bound *min, const Bound *max,
 											Oid bounds_type);
 static void merge_range_partitions_internal(Oid parent,
@@ -74,28 +75,6 @@
 								Datum interval,
 								Oid interval_type);
 
-<<<<<<< HEAD
-/* Function declarations */
-
-PG_FUNCTION_INFO_V1( create_single_range_partition_pl );
-PG_FUNCTION_INFO_V1( find_or_create_range_partition );
-PG_FUNCTION_INFO_V1( check_range_available_pl );
-
-PG_FUNCTION_INFO_V1( get_part_range_by_oid );
-PG_FUNCTION_INFO_V1( get_part_range_by_idx );
-
-PG_FUNCTION_INFO_V1( build_range_condition );
-PG_FUNCTION_INFO_V1( build_sequence_name );
-PG_FUNCTION_INFO_V1( merge_range_partitions );
-PG_FUNCTION_INFO_V1( split_range_partitions );
-PG_FUNCTION_INFO_V1( drop_range_partition_expand_next );
-PG_FUNCTION_INFO_V1( validate_interval_value );
-
-PG_FUNCTION_INFO_V1( create_range_partitions_internal );
-PG_FUNCTION_INFO_V1( generate_bounds );
-
-=======
->>>>>>> 1dc36129
 
 /*
  * -----------------------------
@@ -202,6 +181,10 @@
 	int				ndatums;
 	int				i;
 
+	/* FK constraints and corresponding relations */
+	List		   *ri_constr;
+	List		   *ri_relids;
+
 	/* Extract parent's Oid */
 	if (!PG_ARGISNULL(0))
 	{
@@ -270,6 +253,9 @@
 							errmsg("'bounds' array must be ascending")));
 	}
 
+	/* Get FK constraints and corresponding relations */
+	pathman_get_fkeys(parent_relid, &ri_constr, &ri_relids);
+
 	/* Create partitions using provided bounds */
 	for (i = 0; i < ndatums - 1; i++)
 	{
@@ -290,12 +276,15 @@
 													  &start,
 													  &end,
 													  name,
-													  tablespace);
+													  tablespace,
+													  ri_constr,
+													  ri_relids);
 	}
 
 	/* Return number of partitions */
 	PG_RETURN_INT32(ndatums - 1);
 }
+
 
 /* Checks if range overlaps with existing partitions. */
 Datum
@@ -556,14 +545,8 @@
 Datum
 build_range_condition(PG_FUNCTION_ARGS)
 {
-<<<<<<< HEAD
-	Oid			relid = PG_GETARG_OID(0);
-	char	   *attname = TextDatumGetCString(PG_GETARG_TEXT_P(1));
-=======
 	Oid			partition_relid;
 	char	   *expression;
-	Node	   *expr;
->>>>>>> 1dc36129
 
 	Bound		min,
 				max;
@@ -592,31 +575,25 @@
 				MakeBoundInf(PLUS_INFINITY) :
 				MakeBound(PG_GETARG_DATUM(3));
 
-<<<<<<< HEAD
-	result = build_range_condition_internal(relid, attname,
+	result = build_range_condition_internal(partition_relid, expression,
 											&min, &max, bounds_type);
+
 	PG_RETURN_TEXT_P(cstring_to_text(result));
 }
 
 static char *
-build_range_condition_internal(Oid relid, char *attname,
+build_range_condition_internal(Oid relid, const char *expression,
 							   const Bound *min, const Bound *max,
 							   Oid bounds_type)
 {
 	Constraint *con;
-
-	con = build_range_check_constraint(relid, attname,
+	Node	   *expr;
+
+	expr = parse_partitioning_expression(relid, expression, NULL, NULL);
+	con = build_range_check_constraint(relid,
+									   expr,
 									   min, max,
 									   bounds_type);
-=======
-	expr = parse_partitioning_expression(partition_relid, expression, NULL, NULL);
-	con = build_range_check_constraint(partition_relid,
-									   expr,
-									   &min, &max,
-									   bounds_type);
-
-	result = deparse_constraint(partition_relid, con->raw_expr);
->>>>>>> 1dc36129
 
 	return deparse_constraint(relid, con->raw_expr);
 }
@@ -823,7 +800,7 @@
 
 	const PartRelationInfo *prel;
 	Oid				parent;
-	char		   *attname;
+	// char		   *attname;
 	RangeEntry	   *rentry = NULL;
 	FmgrInfo		cmp_finfo;
 	Bound			fake_value_bound;
@@ -836,7 +813,7 @@
 	int				i;
 	PartParentSearch parent_search;
 
-	AttrNumber attnum;
+	// AttrNumber attnum;
 	char *query;
 
 	if (!PG_ARGISNULL(2))
@@ -898,19 +875,19 @@
 
 	/* Create new partition */
 	new_partition = create_single_range_partition_internal(parent,
+												  prel->atttype,
 												  &fake_value_bound,
 												  &max,
-												  prel->atttype,
 												  new_partition_rv,
 												  new_partition_ts,
 												  ri_constr, ri_relids);
 
-	attname = get_attname(prel->key, prel->attnum);
-	attnum = get_attnum(partition, attname);
+	// attname = get_attname(prel->key, prel->attnum);
+	// attnum = get_attnum(partition, attname);
 
 	/* Copy data */
 	bound = build_range_condition_internal(partition,
-										   attname,
+										   prel->expr_cstr,
 										   &fake_value_bound,
 										   &max,
 										   prel->atttype);
@@ -934,8 +911,10 @@
 
 	/* Alter constraint */
 	modify_range_constraint(partition,
-							attname, attnum, prel->atttype,
-							&min, &fake_value_bound);
+							prel->expr_cstr,
+							prel->atttype,
+							&min,
+							&fake_value_bound);
 
 	/* get_pathman_relation_info() will refresh this entry */
 	invalidate_pathman_relation_info(parent, NULL);
@@ -1254,13 +1233,7 @@
 	AddRelationNewConstraints(partition_rel, NIL,
 							  list_make1(constraint),
 							  false, true, true);
-<<<<<<< HEAD
 	heap_close(partition_rel, AccessExclusiveLock);
-
-	pfree(attname_nonconst);
-=======
-	heap_close(partition_rel, NoLock);
->>>>>>> 1dc36129
 }
 
 /*
@@ -1403,173 +1376,4 @@
 	n->concurrent	= false;
 
 	RemoveRelations(n);
-<<<<<<< HEAD
-}
-
-
-Datum
-create_range_partitions_internal(PG_FUNCTION_ARGS)
-{
-	Oid				relid = PG_GETARG_OID(0);
-	int16			typlen;
-	bool			typbyval;
-	char			typalign;
-	FmgrInfo		cmp_func;
-
-	/* partition names and tablespaces */
-	char		  **partnames = NULL;
-	RangeVar	  **rangevars = NULL;
-	char		  **tablespaces = NULL;
-	int				npartnames = 0;
-	int				ntablespaces = 0;
-
-	/* bounds */
-	ArrayType	   *arr = PG_GETARG_ARRAYTYPE_P(1);
-	Oid				elemtype = ARR_ELEMTYPE(arr);
-	Datum		   *datums;
-	bool		   *nulls;
-	int				ndatums;
-	int				i;
-
-	/* FK constraints and corresponding relations */
-	List		   *ri_constr;
-	List		   *ri_relids;
-
-	/* Extract partition names */
-	if (!PG_ARGISNULL(2))
-	{
-		partnames = deconstruct_text_array(PG_GETARG_DATUM(2), &npartnames);
-		rangevars = qualified_relnames_to_rangevars(partnames, npartnames);
-	}
-
-	/* Extract partition tablespaces */
-	if (!PG_ARGISNULL(3))
-		tablespaces = deconstruct_text_array(PG_GETARG_DATUM(3), &ntablespaces);
-
-	/* Extract bounds */
-	get_typlenbyvalalign(elemtype, &typlen, &typbyval, &typalign);
-	deconstruct_array(arr, elemtype,
-					  typlen, typbyval, typalign,
-					  &datums, &nulls, &ndatums);
-
-	if (partnames && npartnames != ndatums-1)
-		ereport(ERROR, (errmsg("wrong length of relnames array"),
-						errdetail("relnames number must be less than "
-								  "bounds array length by one")));
-
-	if (tablespaces && ntablespaces != ndatums-1)
-		ereport(ERROR, (errmsg("wrong length of tablespaces array"),
-						errdetail("tablespaces number must be less than "
-								  "bounds array length by one")));
-
-	/* Check if bounds array is ascending */
-	fill_type_cmp_fmgr_info(&cmp_func,
-							getBaseType(elemtype),
-							getBaseType(elemtype));
-	for (i = 0; i < ndatums-1; i++)
-	{
-		/*
-		 * Only first bound can be NULL
-		 *
-		 * XXX Probably the last one too...
-		 */
-		if (nulls[i])
-		{
-			if (i == 0)
-				continue;
-			else
-				elog(ERROR,
-					 "Only first bound can be NULL");
-		}
-
-		if (DatumGetInt32(FunctionCall2(&cmp_func, datums[i], datums[i+1])) >= 0)
-			elog(ERROR,
-				 "Bounds array must be ascending");
-	}
-
-	/* Get FK constraints and corresponding relations */
-	pathman_get_fkeys(relid, &ri_constr, &ri_relids);
-
-	/* Create partitions */
-	for (i = 0; i < ndatums-1; i++)
-	{
-		Bound	start = nulls[i] ?
-						MakeBoundInf(MINUS_INFINITY) :
-						MakeBound(datums[i]);
-		Bound	end   = nulls[i+1] ?
-						MakeBoundInf(PLUS_INFINITY) :
-						MakeBound(datums[i+1]);
-		RangeVar *rv = npartnames > 0 ? rangevars[i] : NULL;
-		char   *tablespace = tablespaces != NULL ? tablespaces[i] : NULL;
-
-		(void) create_single_range_partition_internal(relid,
-													  &start, &end,
-													  elemtype,
-													  rv, tablespace,
-													  ri_constr, ri_relids);
-	}
-
-	PG_RETURN_INT32(ndatums-1);
-}
-
-
-Datum
-generate_bounds(PG_FUNCTION_ARGS)
-{
-	/* input params */
-	Datum		value = PG_GETARG_DATUM(0);
-	Oid			v_type = get_fn_expr_argtype(fcinfo->flinfo, 0);
-	Datum		interval = PG_GETARG_DATUM(1);
-	Oid			i_type = get_fn_expr_argtype(fcinfo->flinfo, 1);
-	int			count = PG_GETARG_INT32(2);
-	int			i;
-
-	/* operator */
-	Oid			plus_op_func;
-	Datum		plus_op_result;
-	Oid			plus_op_result_type;
-
-	/* array */
-	ArrayType  *arr;
-	int16		elemlen;
-	bool		elembyval;
-	char		elemalign;
-	Datum	   *datums;
-
-	if (count < 1)
-		elog(ERROR, "Partitions count must be greater than zero");
-
-	/* Find suitable addition operator for given value and interval */
-	extract_op_func_and_ret_type("+", v_type, i_type,
-								 &plus_op_func,
-								 &plus_op_result_type);
-
-	get_typlenbyvalalign(v_type, &elemlen, &elembyval, &elemalign);
-
-	datums = palloc(sizeof(Datum) * (count + 1));
-	datums[0] = value;
-
-	/* calculate bounds */
-	for (i = 1; i <= count; i++)
-	{
-		/* Invoke addition operator and get a result */
-		plus_op_result = OidFunctionCall2(plus_op_func, value, interval);
-
-		if (plus_op_result_type != v_type)
-			plus_op_result = perform_type_cast(plus_op_result,
-											   plus_op_result_type,
-											   v_type, NULL);
-
-		value = datums[i] = plus_op_result;
-	}
-
-	/* build an array based on calculated datums */
-	arr = construct_array(datums, count + 1, v_type,
-						  elemlen, elembyval, elemalign);
-
-	pfree(datums);
-
-	PG_RETURN_ARRAYTYPE_P(arr);
-=======
->>>>>>> 1dc36129
 }