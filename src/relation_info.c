/* ------------------------------------------------------------------------
 *
 * relation_info.c
 *		Data structures describing partitioned relations
 *
 * Copyright (c) 2016, Postgres Professional
 *
 * ------------------------------------------------------------------------
 */

#include "relation_info.h"
#include "init.h"
#include "utils.h"
#include "xact_handling.h"

#include "access/htup_details.h"
#include "access/xact.h"
#include "catalog/catalog.h"
#include "catalog/indexing.h"
#include "catalog/pg_inherits.h"
#include "miscadmin.h"
#include "storage/lmgr.h"
#include "utils/builtins.h"
#include "utils/fmgroids.h"
#include "utils/hsearch.h"
#include "utils/memutils.h"
#include "utils/snapmgr.h"
#include "utils/syscache.h"
#include "utils/lsyscache.h"
#include "utils/typcache.h"


/*
 * We delay all invalidation jobs received in relcache hook.
 */
static List	   *delayed_invalidation_parent_rels = NIL;
static List	   *delayed_invalidation_vague_rels = NIL;
static bool		delayed_shutdown = false; /* pathman was dropped */


/* Add unique Oid to list, allocate in TopMemoryContext */
#define list_add_unique(list, oid) \
	do { \
		MemoryContext old_mcxt = MemoryContextSwitchTo(TopMemoryContext); \
		list = list_append_unique_oid(list, ObjectIdGetDatum(oid)); \
		MemoryContextSwitchTo(old_mcxt); \
	} while (0)

#define free_invalidation_list(list) \
	do { \
		list_free(list); \
		list = NIL; \
	} while (0)


static bool try_perform_parent_refresh(Oid parent);
static Oid try_syscache_parent_search(Oid partition, PartParentSearch *status);
static Oid get_parent_of_partition_internal(Oid partition,
											PartParentSearch *status,
											HASHACTION action);


/*
 * refresh\invalidate\get\remove PartRelationInfo functions.
 */

/* Create or update PartRelationInfo in local cache. Might emit ERROR. */
const PartRelationInfo *
refresh_pathman_relation_info(Oid relid,
							  PartType partitioning_type,
							  const char *part_column_name,
							  bool allow_incomplete)
{
	const LOCKMODE			lockmode = AccessShareLock;
	const TypeCacheEntry   *typcache;
	Oid					   *prel_children;
	uint32					prel_children_count = 0,
							i;
	bool					found_entry;
	PartRelationInfo	   *prel;
	Datum					param_values[Natts_pathman_config_params];
	bool					param_isnull[Natts_pathman_config_params];

	prel = (PartRelationInfo *) hash_search(partitioned_rels,
											(const void *) &relid,
											HASH_ENTER, &found_entry);
	elog(DEBUG2,
		 found_entry ?
			 "Refreshing record for relation %u in pg_pathman's cache [%u]" :
			 "Creating new record for relation %u in pg_pathman's cache [%u]",
		 relid, MyProcPid);

	/*
	 * NOTE: Trick clang analyzer (first access without NULL pointer check).
	 * Access to field 'valid' results in a dereference of a null pointer.
	 */
	prel->cmp_proc	= InvalidOid;

	/* Clear outdated resources */
	if (found_entry && PrelIsValid(prel))
	{
		/* Free these arrays iff they're not NULL */
		FreeChildrenArray(prel);
		FreeRangesArray(prel);
	}

	/* First we assume that this entry is invalid */
	prel->valid		= false;

	/* Try locking parent, exit fast if 'allow_incomplete' */
	if (allow_incomplete)
	{
		if (!ConditionalLockRelationOid(relid, lockmode))
			return NULL; /* leave an invalid entry */
	}
	else LockRelationOid(relid, lockmode);

	/* Check if parent exists */
	if (!SearchSysCacheExists1(RELOID, ObjectIdGetDatum(relid)))
	{
		/* Nope, it doesn't, remove this entry and exit */
		UnlockRelationOid(relid, lockmode);
		remove_pathman_relation_info(relid);
		return NULL; /* exit */
	}

	/* Make both arrays point to NULL */
	prel->children	= NULL;
	prel->ranges	= NULL;

	/* Set partitioning type */
	prel->parttype	= partitioning_type;

	/* Initialize PartRelationInfo using syscache & typcache */
	prel->attnum	= get_attnum(relid, part_column_name);

	/* Attribute number sanity check */
	if (prel->attnum == InvalidAttrNumber)
		elog(ERROR, "Relation \"%s\" has no column \"%s\"",
			 get_rel_name_or_relid(relid), part_column_name);

	/* Fetch atttypid, atttypmod, and attcollation in a single cache lookup */
	get_atttypetypmodcoll(relid, prel->attnum,
						  &prel->atttype, &prel->atttypmod, &prel->attcollid);

	/* Fetch HASH & CMP fuctions and other stuff from type cache */
	typcache = lookup_type_cache(prel->atttype,
								 TYPECACHE_CMP_PROC | TYPECACHE_HASH_PROC);

	prel->attbyval	= typcache->typbyval;
	prel->attlen	= typcache->typlen;
	prel->attalign	= typcache->typalign;

	prel->cmp_proc	= typcache->cmp_proc;
	prel->hash_proc	= typcache->hash_proc;

	/* Try searching for children (don't wait if we can't lock) */
	switch (find_inheritance_children_array(relid, lockmode,
											allow_incomplete,
											&prel_children_count,
											&prel_children))
	{
		/* If there's no children at all, remove this entry */
		case FCS_NO_CHILDREN:
			UnlockRelationOid(relid, lockmode);
			remove_pathman_relation_info(relid);
			return NULL; /* exit */

		/* If can't lock children, leave an invalid entry */
		case FCS_COULD_NOT_LOCK:
			UnlockRelationOid(relid, lockmode);
			return NULL; /* exit */

		/* Found some children, just unlock parent */
		case FCS_FOUND:
			UnlockRelationOid(relid, lockmode);
			break; /* continue */

		/* Error: unknown result code */
		default:
			elog(ERROR, "error in " CppAsString(find_inheritance_children_array));
	}

	/*
	 * Fill 'prel' with partition info, raise ERROR if anything is wrong.
	 * This way PartRelationInfo will remain 'invalid', and 'get' procedure
	 * will try to refresh it again (and again), until the error is fixed
	 * by user manually (i.e. invalid check constraints etc).
	 */
	fill_prel_with_partitions(prel_children, prel_children_count, prel);

	/* Peform some actions for each child */
	for (i = 0; i < prel_children_count; i++)
	{
		/* Add "partition+parent" pair to cache */
		cache_parent_of_partition(prel_children[i], relid);

		/* Now it's time to unlock this child */
		UnlockRelationOid(prel_children[i], lockmode);
	}

	pfree(prel_children);

	/* Read additional parameters ('enable_parent' and 'auto' at the moment) */
	if (read_pathman_params(relid, param_values, param_isnull))
	{
		prel->enable_parent = param_values[Anum_pathman_config_params_enable_parent - 1];
		prel->auto_partition = param_values[Anum_pathman_config_params_auto - 1];
		prel->init_callback = param_values[Anum_pathman_config_params_init_callback - 1];
	}
	/* Else set default values if they cannot be found */
	else
	{
		prel->enable_parent = false;
		prel->auto_partition = true;
		prel->init_callback = InvalidOid;
	}

	/* We've successfully built a cache entry */
	prel->valid = true;

	return prel;
}

/* Invalidate PartRelationInfo cache entry. Create new entry if 'found' is NULL. */
void
invalidate_pathman_relation_info(Oid relid, bool *found)
{
	bool				prel_found;
	HASHACTION			action = found ? HASH_FIND : HASH_ENTER;
	PartRelationInfo   *prel;

	prel = hash_search(partitioned_rels,
					   (const void *) &relid,
					   action, &prel_found);

	if ((action == HASH_FIND ||
		(action == HASH_ENTER && prel_found)) && PrelIsValid(prel))
	{
		FreeChildrenArray(prel);
		FreeRangesArray(prel);

		prel->valid = false; /* now cache entry is invalid */
	}
	/* Handle invalid PartRelationInfo */
	else if (prel)
	{
		prel->children = NULL;
		prel->ranges = NULL;

		prel->valid = false; /* now cache entry is invalid */
	}

	/* Set 'found' if necessary */
	if (found) *found = prel_found;

	elog(DEBUG2,
		 "Invalidating record for relation %u in pg_pathman's cache [%u]",
		 relid, MyProcPid);
}

/* Get PartRelationInfo from local cache. */
const PartRelationInfo *
get_pathman_relation_info(Oid relid)
{
	const PartRelationInfo *prel = hash_search(partitioned_rels,
											   (const void *) &relid,
											   HASH_FIND, NULL);

	/* Refresh PartRelationInfo if needed */
	if (prel && !PrelIsValid(prel))
	{
		Datum	values[Natts_pathman_config];
		bool	isnull[Natts_pathman_config];

		/* Check that PATHMAN_CONFIG table contains this relation */
		if (pathman_config_contains_relation(relid, values, isnull, NULL))
		{
			PartType		part_type;
			const char	   *attname;

			/* We can't use 'part_type' & 'attname' from invalid prel */
			part_type = DatumGetPartType(values[Anum_pathman_config_parttype - 1]);
			attname = TextDatumGetCString(values[Anum_pathman_config_attname - 1]);

			/* Refresh partitioned table cache entry (might turn NULL) */
			/* TODO: possible refactoring, pass found 'prel' instead of searching */
<<<<<<< HEAD
			prel = refresh_pathman_relation_info(relid, part_type, attname);
=======
			prel = refresh_pathman_relation_info(relid, part_type,
												 attname, false);
>>>>>>> 1eec8ca2
		}
		/* Else clear remaining cache entry */
		else remove_pathman_relation_info(relid);
	}

	elog(DEBUG2,
		 "Fetching %s record for relation %u from pg_pathman's cache [%u]",
		 (prel ? "live" : "NULL"), relid, MyProcPid);

	return prel;
}

/* Acquire lock on a table and try to get PartRelationInfo */
const PartRelationInfo *
get_pathman_relation_info_after_lock(Oid relid, bool unlock_if_not_found)
{
	const PartRelationInfo *prel;

	/* Restrict concurrent partition creation (it's dangerous) */
	xact_lock_partitioned_rel(relid, false);

	prel = get_pathman_relation_info(relid);
	if (!prel && unlock_if_not_found)
		xact_unlock_partitioned_rel(relid);

	return prel;
}

/* Remove PartRelationInfo from local cache. */
void
remove_pathman_relation_info(Oid relid)
{
	PartRelationInfo *prel = hash_search(partitioned_rels,
										 (const void *) &relid,
										 HASH_FIND, NULL);
	if (prel && PrelIsValid(prel))
	{
		/* Free these arrays iff they're not NULL */
		FreeChildrenArray(prel);
		FreeRangesArray(prel);
	}

	/* Now let's remove the entry completely */
	hash_search(partitioned_rels,
				(const void *) &relid,
				HASH_REMOVE, NULL);

	elog(DEBUG2,
		 "Removing record for relation %u in pg_pathman's cache [%u]",
		 relid, MyProcPid);
}


/*
 * Functions for delayed invalidation.
 */

/* Add new delayed pathman shutdown job (DROP EXTENSION) */
void
delay_pathman_shutdown(void)
{
	delayed_shutdown = true;
}

/* Add new delayed invalidation job for a [ex-]parent relation */
void
delay_invalidation_parent_rel(Oid parent)
{
	list_add_unique(delayed_invalidation_parent_rels, parent);
}

/* Add new delayed invalidation job for a vague relation */
void
delay_invalidation_vague_rel(Oid vague_rel)
{
	list_add_unique(delayed_invalidation_vague_rels, vague_rel);
}

/* Finish all pending invalidation jobs if possible */
void
finish_delayed_invalidation(void)
{
	/* Exit early if there's nothing to do */
	if (delayed_invalidation_parent_rels == NIL &&
		delayed_invalidation_vague_rels == NIL &&
		delayed_shutdown == false)
	{
		return;
	}

	/* Check that current state is transactional */
	if (IsTransactionState())
	{
		ListCell   *lc;

		/* Handle the probable 'DROP EXTENSION' case */
		if (delayed_shutdown)
		{
			Oid		cur_pathman_config_relid;

			/* Unset 'shutdown' flag */
			delayed_shutdown = false;

			/* Get current PATHMAN_CONFIG relid */
			cur_pathman_config_relid = get_relname_relid(PATHMAN_CONFIG,
														 get_pathman_schema());

			/* Check that PATHMAN_CONFIG table has indeed been dropped */
			if (cur_pathman_config_relid == InvalidOid ||
				cur_pathman_config_relid != get_pathman_config_relid())
			{
				/* Ok, let's unload pg_pathman's config */
				unload_config();

				/* Disregard all remaining invalidation jobs */
				free_invalidation_list(delayed_invalidation_parent_rels);
				free_invalidation_list(delayed_invalidation_vague_rels);

				/* No need to continue, exit */
				return;
			}
		}

		/* Process relations that are (or were) definitely partitioned */
		foreach (lc, delayed_invalidation_parent_rels)
		{
			Oid		parent = lfirst_oid(lc);

			/* Skip if it's a TOAST table */
			if (IsToastNamespace(get_rel_namespace(parent)))
				continue;

			if (!pathman_config_contains_relation(parent, NULL, NULL, NULL))
				remove_pathman_relation_info(parent);
			else
				/* get_pathman_relation_info() will refresh this entry */
				invalidate_pathman_relation_info(parent, NULL);
		}

		/* Process all other vague cases */
		foreach (lc, delayed_invalidation_vague_rels)
		{
			Oid		vague_rel = lfirst_oid(lc);

			/* Skip if it's a TOAST table */
			if (IsToastNamespace(get_rel_namespace(vague_rel)))
				continue;

			/* It might be a partitioned table or a partition */
			if (!try_perform_parent_refresh(vague_rel))
			{
				PartParentSearch	search;
				Oid					parent;

				parent = get_parent_of_partition(vague_rel, &search);

				switch (search)
				{
					/* It's still parent */
					case PPS_ENTRY_PART_PARENT:
						try_perform_parent_refresh(parent);
						break;

					/* It *might have been* parent before (not in PATHMAN_CONFIG) */
					case PPS_ENTRY_PARENT:
						remove_pathman_relation_info(parent);
						break;

					/* How come we still don't know?? */
					case PPS_NOT_SURE:
						elog(ERROR, "Unknown table status, this should never happen");
						break;

					default:
						break;
				}
			}
		}

		free_invalidation_list(delayed_invalidation_parent_rels);
		free_invalidation_list(delayed_invalidation_vague_rels);
	}
}


/*
 * cache\forget\get PartParentInfo functions.
 */

/* Create "partition+parent" pair in local cache */
void
cache_parent_of_partition(Oid partition, Oid parent)
{
	bool			found;
	PartParentInfo *ppar;

	ppar = hash_search(parent_cache,
					   (const void *) &partition,
					   HASH_ENTER, &found);

	elog(DEBUG2,
		 found ?
			 "Refreshing record for child %u in pg_pathman's cache [%u]" :
			 "Creating new record for child %u in pg_pathman's cache [%u]",
		 partition, MyProcPid);

	ppar->child_rel = partition;
	ppar->parent_rel = parent;
}

/* Remove "partition+parent" pair from cache & return parent's Oid */
Oid
forget_parent_of_partition(Oid partition, PartParentSearch *status)
{
	return get_parent_of_partition_internal(partition, status, HASH_REMOVE);
}

/* Return partition parent's Oid */
Oid
get_parent_of_partition(Oid partition, PartParentSearch *status)
{
	return get_parent_of_partition_internal(partition, status, HASH_FIND);
}

/*
 * Get [and remove] "partition+parent" pair from cache,
 * also check syscache if 'status' is provided.
 *
 * "status == NULL" implies that we don't care about
 * neither syscache nor PATHMAN_CONFIG table contents.
 */
static Oid
get_parent_of_partition_internal(Oid partition,
								 PartParentSearch *status,
								 HASHACTION action)
{
	const char	   *action_str; /* "Fetching"\"Resetting" */
	Oid				parent;
	PartParentInfo *ppar = hash_search(parent_cache,
									   (const void *) &partition,
									   HASH_FIND, NULL);

	/* Set 'action_str' */
	switch (action)
	{
		case HASH_REMOVE:
			action_str = "Resetting";
			break;

		case HASH_FIND:
			action_str = "Fetching";
			break;

		default:
			elog(ERROR, "Unexpected HTAB action %u", action);
	}

	elog(DEBUG2,
		 "%s %s record for child %u from pg_pathman's cache [%u]",
		 action_str, (ppar ? "live" : "NULL"), partition, MyProcPid);

	if (ppar)
	{
		if (status) *status = PPS_ENTRY_PART_PARENT;
		parent = ppar->parent_rel;

		/* Remove entry if necessary */
		if (action == HASH_REMOVE)
			hash_search(parent_cache,
						(const void *) &partition,
						HASH_REMOVE, NULL);
	}
	/* Try fetching parent from syscache if 'status' is provided */
	else if (status)
		parent = try_syscache_parent_search(partition, status);
	else
		parent = InvalidOid; /* we don't have to set status */

	return parent;
}

/* Try to find parent of a partition using syscache & PATHMAN_CONFIG */
static Oid
try_syscache_parent_search(Oid partition, PartParentSearch *status)
{
	if (!IsTransactionState())
	{
		/* We could not perform search */
		if (status) *status = PPS_NOT_SURE;

		return InvalidOid;
	}
	else
	{
		Relation		relation;
		Snapshot		snapshot;
		ScanKeyData		key[1];
		SysScanDesc		scan;
		HeapTuple		inheritsTuple;
		Oid				parent = InvalidOid;

		/* At first we assume parent does not exist (not a partition) */
		if (status) *status = PPS_ENTRY_NOT_FOUND;

		relation = heap_open(InheritsRelationId, AccessShareLock);

		ScanKeyInit(&key[0],
					Anum_pg_inherits_inhrelid,
					BTEqualStrategyNumber, F_OIDEQ,
					ObjectIdGetDatum(partition));

		snapshot = RegisterSnapshot(GetLatestSnapshot());
		scan = systable_beginscan(relation, InheritsRelidSeqnoIndexId,
								  true, NULL, 1, key);

		while ((inheritsTuple = systable_getnext(scan)) != NULL)
		{
			parent = ((Form_pg_inherits) GETSTRUCT(inheritsTuple))->inhparent;

			/*
			 * NB: don't forget that 'inh' flag does not immediately
			 * mean that this is a pg_pathman's partition. It might
			 * be just a casual inheriting table.
			 */
			if (status) *status = PPS_ENTRY_PARENT;

			/* Check that PATHMAN_CONFIG contains this table */
			if (pathman_config_contains_relation(parent, NULL, NULL, NULL))
			{
				/* We've found the entry, update status */
				if (status) *status = PPS_ENTRY_PART_PARENT;
			}

			break; /* there should be no more rows */
		}

		systable_endscan(scan);
		UnregisterSnapshot(snapshot);
		heap_close(relation, AccessShareLock);

		return parent;
	}
}

/*
 * Try to refresh cache entry for relation 'parent'.
 *
 * Return true on success.
 */
static bool
try_perform_parent_refresh(Oid parent)
{
	Datum	values[Natts_pathman_config];
	bool	isnull[Natts_pathman_config];

	if (pathman_config_contains_relation(parent, values, isnull, NULL))
	{
		text	   *attname;
		PartType	parttype;

		parttype = DatumGetPartType(values[Anum_pathman_config_parttype - 1]);
		attname = DatumGetTextP(values[Anum_pathman_config_attname - 1]);

		/* If anything went wrong, return false (actually, it might emit ERROR) */
		refresh_pathman_relation_info(parent, parttype,
									  text_to_cstring(attname),
									  true); /* allow lazy */
	}
	/* Not a partitioned relation */
	else return false;

	return true;
}

/*
 * Safe PartType wrapper.
 */
PartType
DatumGetPartType(Datum datum)
{
	uint32 val = DatumGetUInt32(datum);

	if (val < 1 || val > 2)
		elog(ERROR, "Unknown partitioning type %u", val);

	return (PartType) val;
}

char *
PartTypeToCString(PartType parttype)
{
	static char *hash_str	= "1",
				*range_str	= "2";

	switch (parttype)
	{
		case PT_HASH:
			return hash_str;

		case PT_RANGE:
			return range_str;

		default:
			elog(ERROR, "Unknown partitioning type %u", parttype);
			return NULL; /* keep compiler happy */
	}
}

/*
 * Common PartRelationInfo checks. Emit ERROR if anything is wrong.
 */
void
shout_if_prel_is_invalid(Oid parent_oid,
						 const PartRelationInfo *prel,
						 PartType expected_part_type)
{
	if (!prel)
		elog(ERROR, "relation \"%s\" has no partitions",
			 get_rel_name_or_relid(parent_oid));

	if (!PrelIsValid(prel))
		elog(ERROR, "pg_pathman's cache contains invalid entry "
					"for relation \"%s\" [%u]",
			 get_rel_name_or_relid(parent_oid),
			 MyProcPid);

	/* Check partitioning type unless it's "indifferent" */
	if (expected_part_type != PT_INDIFFERENT &&
		expected_part_type != prel->parttype)
	{
		char *expected_str;

		switch (expected_part_type)
		{
			case PT_HASH:
				expected_str = "HASH";
				break;

			case PT_RANGE:
				expected_str = "RANGE";
				break;

			default:
				elog(ERROR,
					 "expected_str selection not implemented for type %d",
					 expected_part_type);
		}

		elog(ERROR, "relation \"%s\" is not partitioned by %s",
			 get_rel_name_or_relid(parent_oid),
			 expected_str);
	}
}<|MERGE_RESOLUTION|>--- conflicted
+++ resolved
@@ -285,12 +285,7 @@
 
 			/* Refresh partitioned table cache entry (might turn NULL) */
 			/* TODO: possible refactoring, pass found 'prel' instead of searching */
-<<<<<<< HEAD
-			prel = refresh_pathman_relation_info(relid, part_type, attname);
-=======
-			prel = refresh_pathman_relation_info(relid, part_type,
-												 attname, false);
->>>>>>> 1eec8ca2
+			prel = refresh_pathman_relation_info(relid, part_type, attname, false);
 		}
 		/* Else clear remaining cache entry */
 		else remove_pathman_relation_info(relid);
