/* ------------------------------------------------------------------------
 *
 * utils.h
 *		prototypes of various support functions
 *
 * Copyright (c) 2016, Postgres Professional
 *
 * ------------------------------------------------------------------------
 */

#ifndef PATHMAN_UTILS_H
#define PATHMAN_UTILS_H

#include "pathman.h"

#include "postgres.h"
#include "parser/parse_oper.h"
#include "utils/rel.h"
#include "nodes/relation.h"
#include "nodes/nodeFuncs.h"


/*
 * Various traits.
 */
bool clause_contains_params(Node *clause);
bool is_date_type_internal(Oid typid);
bool validate_on_part_init_cb(Oid procid, bool emit_error);
bool check_security_policy_internal(Oid relid, Oid role);

/*
 * Misc.
 */
Oid get_pathman_schema(void);
List * list_reverse(List *l);

#if PG_VERSION_NUM < 90600
char get_rel_persistence(Oid relid);
#endif
Oid get_rel_owner(Oid relid);

Datum perform_type_cast(Datum value, Oid in_type, Oid out_type, bool *success);

/*
 * Handy execution-stage functions.
 */
char * get_rel_name_or_relid(Oid relid);
<<<<<<< HEAD
Oid get_binary_operator_oid(char *opname, Oid arg1, Oid arg2);
void fill_type_cmp_fmgr_info(FmgrInfo *finfo, Oid type1, Oid type2);
=======
Operator get_binary_operator(char *opname, Oid arg1, Oid arg2);
void fill_type_cmp_fmgr_info(FmgrInfo *finfo,
							 Oid type1,
							 Oid type2);
>>>>>>> d3dea68b
char * datum_to_cstring(Datum datum, Oid typid);

#endif<|MERGE_RESOLUTION|>--- conflicted
+++ resolved
@@ -45,15 +45,9 @@
  * Handy execution-stage functions.
  */
 char * get_rel_name_or_relid(Oid relid);
-<<<<<<< HEAD
-Oid get_binary_operator_oid(char *opname, Oid arg1, Oid arg2);
+Operator get_binary_operator(char *opname, Oid arg1, Oid arg2);
+Oid get_operator_ret_type(Operator op);
 void fill_type_cmp_fmgr_info(FmgrInfo *finfo, Oid type1, Oid type2);
-=======
-Operator get_binary_operator(char *opname, Oid arg1, Oid arg2);
-void fill_type_cmp_fmgr_info(FmgrInfo *finfo,
-							 Oid type1,
-							 Oid type2);
->>>>>>> d3dea68b
 char * datum_to_cstring(Datum datum, Oid typid);
 
 #endif