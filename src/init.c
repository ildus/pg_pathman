/* ------------------------------------------------------------------------
 *
 * init.c
 *		Initialization functions
 *
 * Copyright (c) 2015-2016, Postgres Professional
 *
 * Portions Copyright (c) 1996-2015, PostgreSQL Global Development Group
 * Portions Copyright (c) 1994, Regents of the University of California
 *
 * ------------------------------------------------------------------------
 */

#include "hooks.h"
#include "init.h"
#include "pathman.h"
#include "pathman_workers.h"
#include "relation_info.h"
#include "utils.h"

#include "access/htup_details.h"
#include "access/sysattr.h"
#include "catalog/indexing.h"
#include "catalog/pg_constraint.h"
#include "catalog/pg_extension.h"
#include "catalog/pg_inherits.h"
#include "catalog/pg_inherits_fn.h"
#include "catalog/pg_type.h"
#include "miscadmin.h"
#include "optimizer/clauses.h"
#include "utils/datum.h"
#include "utils/inval.h"
#include "utils/builtins.h"
#include "utils/fmgroids.h"
#include "utils/memutils.h"
#include "utils/lsyscache.h"
#include "utils/snapmgr.h"
#include "utils/syscache.h"
#include "utils/typcache.h"

#if PG_VERSION_NUM >= 90600
#include "catalog/pg_constraint_fn.h"
#endif


/* Help user in case of emergency */
#define INIT_ERROR_HINT "pg_pathman will be disabled to allow you to resolve this issue"

/* Initial size of 'partitioned_rels' table */
#define PART_RELS_SIZE	10
#define CHILD_FACTOR	500


/* Storage for PartRelationInfos */
HTAB			   *partitioned_rels = NULL;

/* Storage for PartParentInfos */
HTAB			   *parent_cache = NULL;

/* pg_pathman's init status */
PathmanInitState 	pg_pathman_init_state;

/* Shall we install new relcache callback? */
static bool			relcache_callback_needed = true;


/* Functions for various local caches */
static bool init_pathman_relation_oids(void);
static void fini_pathman_relation_oids(void);
static void init_local_cache(void);
static void fini_local_cache(void);
static void read_pathman_config(void);

static Expr *get_partition_constraint_expr(Oid partition, AttrNumber part_attno);

static int cmp_range_entries(const void *p1, const void *p2, void *arg);

static bool validate_range_constraint(const Expr *expr,
									  const PartRelationInfo *prel,
<<<<<<< HEAD
									  Datum *lower, Datum *upper,
									  bool *lower_null, bool *upper_null);
=======
									  const AttrNumber part_attno,
									  Datum *min,
									  Datum *max);
>>>>>>> db3508e1

static bool validate_hash_constraint(const Expr *expr,
									 const PartRelationInfo *prel,
									 const AttrNumber part_attno,
									 uint32 *part_hash);

static bool read_opexpr_const(const OpExpr *opexpr,
							  const PartRelationInfo *prel,
							  const AttrNumber part_attno,
							  Datum *val);

static int oid_cmp(const void *p1, const void *p2);


/* Validate SQL facade */
static uint32 build_sql_facade_version(char *version_cstr);
static uint32 get_sql_facade_version(void);
static void validate_sql_facade_version(uint32 ver);

/*
 * Save and restore main init state.
 */

void
save_pathman_init_state(PathmanInitState *temp_init_state)
{
	*temp_init_state = pg_pathman_init_state;
}

void
restore_pathman_init_state(const PathmanInitState *temp_init_state)
{
	pg_pathman_init_state = *temp_init_state;
}

/*
 * Create main GUCs.
 */
void
init_main_pathman_toggles(void)
{
	/* Main toggle, load_config() will enable it */
	DefineCustomBoolVariable("pg_pathman.enable",
							 "Enables pg_pathman's optimizations during the planner stage",
							 NULL,
							 &pg_pathman_init_state.pg_pathman_enable,
							 true,
							 PGC_SUSET,
							 0,
							 NULL,
							 pg_pathman_enable_assign_hook,
							 NULL);

	/* Global toggle for automatic partition creation */
	DefineCustomBoolVariable("pg_pathman.enable_auto_partition",
							 "Enables automatic partition creation",
							 NULL,
							 &pg_pathman_init_state.auto_partition,
							 DEFAULT_AUTO,
							 PGC_SUSET,
							 0,
							 NULL,
							 NULL,
							 NULL);

	/* Global toggle for COPY stmt handling */
	DefineCustomBoolVariable("pg_pathman.override_copy",
							 "Override COPY statement handling",
							 NULL,
							 &pg_pathman_init_state.override_copy,
							 true,
							 PGC_SUSET,
							 0,
							 NULL,
							 NULL,
							 NULL);
}

/*
 * Create local PartRelationInfo cache & load pg_pathman's config.
 * Return true on success. May occasionally emit ERROR.
 */
bool
load_config(void)
{
	/*
	 * Try to cache important relids.
	 *
	 * Once CREATE EXTENSION stmt is processed, get_pathman_schema()
	 * function starts returning perfectly valid schema Oid, which
	 * means we have to check that *ALL* pg_pathman's relations' Oids
	 * have been cached properly. Only then can we assume that
	 * initialization is not needed anymore.
	 */
	if (!init_pathman_relation_oids())
		return false; /* remain 'uninitialized', exit before creating main caches */

	/* Validate pg_pathman's Pl/PgSQL facade (might be outdated) */
	validate_sql_facade_version(get_sql_facade_version());

	init_local_cache();		/* create 'partitioned_rels' hash table */
	read_pathman_config();	/* read PATHMAN_CONFIG table & fill cache */

	/* Register pathman_relcache_hook(), currently we can't unregister it */
	if (relcache_callback_needed)
	{
		CacheRegisterRelcacheCallback(pathman_relcache_hook, PointerGetDatum(NULL));
		relcache_callback_needed = false;
	}

	/* Mark pg_pathman as initialized */
	pg_pathman_init_state.initialization_needed = false;

	elog(DEBUG2, "pg_pathman's config has been loaded successfully [%u]", MyProcPid);

	return true;
}

/*
 * Destroy local caches & free memory.
 */
void
unload_config(void)
{
	/* Don't forget to reset pg_pathman's cached relids */
	fini_pathman_relation_oids();

	/* Destroy 'partitioned_rels' & 'parent_cache' hash tables */
	fini_local_cache();

	/* Mark pg_pathman as uninitialized */
	pg_pathman_init_state.initialization_needed = true;

	elog(DEBUG2, "pg_pathman's config has been unloaded successfully [%u]", MyProcPid);
}

/*
 * Estimate total amount of shmem needed for pg_pathman to run.
 */
Size
estimate_pathman_shmem_size(void)
{
	return estimate_concurrent_part_task_slots_size() +
		   MAXALIGN(sizeof(PathmanState));
}

/*
 * Cache *all* important pg_pathman's relids at once.
 * We should NOT rely on any previously cached values.
 */
static bool
init_pathman_relation_oids(void)
{
	Oid schema = get_pathman_schema();
	Assert(schema != InvalidOid);

	/* Cache PATHMAN_CONFIG relation's Oid */
	pathman_config_relid = get_relname_relid(PATHMAN_CONFIG, schema);
	if (pathman_config_relid == InvalidOid)
		return false;

	/* Cache PATHMAN_CONFIG_PARAMS relation's Oid */
	pathman_config_params_relid = get_relname_relid(PATHMAN_CONFIG_PARAMS,
													schema);
	if (pathman_config_params_relid == InvalidOid)
		return false;

	/* NOTE: add more relations to be cached right here ^^^ */

	/* Everything is fine, proceed */
	return true;
}

/*
 * Forget *all* pg_pathman's cached relids.
 */
static void
fini_pathman_relation_oids(void)
{
	pathman_config_relid = InvalidOid;
	pathman_config_params_relid = InvalidOid;

	/* NOTE: add more relations to be forgotten right here ^^^ */
}

/*
 * Initialize per-process resources.
 */
static void
init_local_cache(void)
{
	HASHCTL ctl;

	memset(&ctl, 0, sizeof(ctl));
	ctl.keysize = sizeof(Oid);
	ctl.entrysize = sizeof(PartRelationInfo);
	ctl.hcxt = TopMemoryContext; /* place data to persistent mcxt */

	partitioned_rels = hash_create("pg_pathman's partitioned relations cache",
								   PART_RELS_SIZE, &ctl, HASH_ELEM | HASH_BLOBS);

	memset(&ctl, 0, sizeof(ctl));
	ctl.keysize = sizeof(Oid);
	ctl.entrysize = sizeof(PartParentInfo);
	ctl.hcxt = TopMemoryContext; /* place data to persistent mcxt */

	parent_cache = hash_create("pg_pathman's partition parents cache",
							   PART_RELS_SIZE * CHILD_FACTOR,
							   &ctl, HASH_ELEM | HASH_BLOBS);
}

/*
 * Safely free per-process resources.
 */
static void
fini_local_cache(void)
{
	HASH_SEQ_STATUS		status;
	PartRelationInfo   *prel;

	hash_seq_init(&status, partitioned_rels);
	while((prel = (PartRelationInfo *) hash_seq_search(&status)) != NULL)
	{
		if (PrelIsValid(prel))
		{
			FreeChildrenArray(prel);
			FreeRangesArray(prel);
		}
	}

	/* Now we can safely destroy hash tables */
	hash_destroy(partitioned_rels);
	hash_destroy(parent_cache);
	partitioned_rels = NULL;
	parent_cache = NULL;
}

/*
 * Initializes pg_pathman's global state (PathmanState) & locks.
 */
void
init_shmem_config(void)
{
	bool found;

	/* Check if module was initialized in postmaster */
	pmstate = ShmemInitStruct("pg_pathman's global state",
							  sizeof(PathmanState), &found);
	if (!found)
	{
		/*
		 * Initialize locks in postmaster
		 */
		if (!IsUnderPostmaster)
		{
			/* NOTE: dsm_array is redundant, hence the commented code */
			/* pmstate->dsm_init_lock = LWLockAssign(); */
		}
	}

	/* Allocate some space for concurrent part slots */
	init_concurrent_part_task_slots();
}

/*
 * Fill PartRelationInfo with partition-related info.
 */
void
fill_prel_with_partitions(const Oid *partitions,
						  const uint32 parts_count,
						  const char *part_column_name,
						  PartRelationInfo *prel)
{
	uint32			i;
	Expr		   *con_expr;
	MemoryContext	mcxt = TopMemoryContext;

	/* Allocate memory for 'prel->children' & 'prel->ranges' (if needed) */
	prel->children = MemoryContextAllocZero(mcxt, parts_count * sizeof(Oid));
	if (prel->parttype == PT_RANGE)
		prel->ranges = MemoryContextAllocZero(mcxt, parts_count * sizeof(RangeEntry));
	prel->children_count = parts_count;

	for (i = 0; i < PrelChildrenCount(prel); i++)
	{
		AttrNumber part_attno;

		/* NOTE: Partitions may have different TupleDescs */
		part_attno = get_attnum(partitions[i], part_column_name);

		/* Raise ERROR if there's no such column */
		if (part_attno == InvalidAttrNumber)
			elog(ERROR, "partition \"%s\" has no column \"%s\"",
				 get_rel_name_or_relid(partitions[i]),
				 part_column_name);

		con_expr = get_partition_constraint_expr(partitions[i], part_attno);

		/* Perform a partitioning_type-dependent task */
		switch (prel->parttype)
		{
			case PT_HASH:
				{
					uint32	hash; /* hash value < parts_count */

					if (validate_hash_constraint(con_expr, prel, part_attno, &hash))
						prel->children[hash] = partitions[i];
					else
					{
						DisablePathman(); /* disable pg_pathman since config is broken */
						ereport(ERROR,
								(errmsg("wrong constraint format for HASH partition \"%s\"",
										get_rel_name_or_relid(partitions[i])),
								 errhint(INIT_ERROR_HINT)));
					}
				}
				break;

			case PT_RANGE:
				{
					Datum	lower, upper;
					bool	lower_null, upper_null;

<<<<<<< HEAD
					if (validate_range_constraint(con_expr, prel,
												  &lower, &upper,
												  &lower_null, &upper_null))
=======
					if (validate_range_constraint(con_expr, prel, part_attno,
												  &range_min, &range_max))
>>>>>>> db3508e1
					{
						prel->ranges[i].child_oid	 = partitions[i];
						MakeBound(&prel->ranges[i].min,
								  lower,
								  lower_null ? MINUS_INFINITY : FINITE);
						MakeBound(&prel->ranges[i].max,
								  upper,
								  upper_null ? PLUS_INFINITY : FINITE);
					}
					else
					{
						DisablePathman(); /* disable pg_pathman since config is broken */
						ereport(ERROR,
								(errmsg("wrong constraint format for RANGE partition \"%s\"",
										get_rel_name_or_relid(partitions[i])),
								 errhint(INIT_ERROR_HINT)));
					}
				}
				break;

			default:
			{
				DisablePathman(); /* disable pg_pathman since config is broken */
				ereport(ERROR,
						(errmsg("Unknown partitioning type for relation \"%s\"",
								get_rel_name_or_relid(PrelParentRelid(prel))),
						 errhint(INIT_ERROR_HINT)));
			}
		}
	}

	/* Finalize 'prel' for a RANGE-partitioned table */
	if (prel->parttype == PT_RANGE)
	{
		MemoryContext	old_mcxt;
		FmgrInfo		flinfo;

		/* Prepare function info */
		fmgr_info(prel->cmp_proc, &flinfo);

		/* Sort partitions by RangeEntry->min asc */
		qsort_arg((void *) prel->ranges, PrelChildrenCount(prel),
				  sizeof(RangeEntry), cmp_range_entries,
				  (void *) &flinfo);

		/* Initialize 'prel->children' array */
		for (i = 0; i < PrelChildrenCount(prel); i++)
			prel->children[i] = prel->ranges[i].child_oid;

		/* Copy all min & max Datums to the persistent mcxt */
		old_mcxt = MemoryContextSwitchTo(TopMemoryContext);
		for (i = 0; i < PrelChildrenCount(prel); i++)
		{
			// prel->ranges[i].max = datumCopy(prel->ranges[i].max,
			// 								prel->attbyval,
			// 								prel->attlen);
			CopyBound(&(prel->ranges[i].max),
							&(prel->ranges[i].max),
							prel->attbyval,
							prel->attlen);

			// prel->ranges[i].min = datumCopy(prel->ranges[i].min,
			// 								prel->attbyval,
			// 								prel->attlen);
			CopyBound(&prel->ranges[i].min,
							&prel->ranges[i].min,
							prel->attbyval,
							prel->attlen);
		}
		MemoryContextSwitchTo(old_mcxt);

	}

#ifdef USE_ASSERT_CHECKING
	/* Check that each partition Oid has been assigned properly */
	if (prel->parttype == PT_HASH)
		for (i = 0; i < PrelChildrenCount(prel); i++)
		{
			if (prel->children[i] == InvalidOid)
			{
				DisablePathman(); /* disable pg_pathman since config is broken */
				elog(ERROR, "pg_pathman's cache for relation \"%s\" "
							"has not been properly initialized",
					 get_rel_name_or_relid(PrelParentRelid(prel)));
			}
		}
#endif
}

/*
 * find_inheritance_children
 *
 * Returns an array containing the OIDs of all relations which
 * inherit *directly* from the relation with OID 'parentrelId'.
 *
 * The specified lock type is acquired on each child relation (but not on the
 * given rel; caller should already have locked it).  If lockmode is NoLock
 * then no locks are acquired, but caller must beware of race conditions
 * against possible DROPs of child relations.
 *
 * borrowed from pg_inherits.c
 */
find_children_status
find_inheritance_children_array(Oid parentrelId,
								LOCKMODE lockmode,
								bool nowait,
								uint32 *children_size,	/* ret value #1 */
								Oid **children)			/* ret value #2 */
{
	Relation	relation;
	SysScanDesc scan;
	ScanKeyData key[1];
	HeapTuple	inheritsTuple;

	Oid		   *oidarr;
	uint32		maxoids,
				numoids;

	Oid		   *result = NULL;
	uint32		nresult = 0;

	uint32		i;

	Assert(lockmode != NoLock);

	/* Init safe return values */
	*children_size = 0;
	*children = NULL;

	/*
	 * Can skip the scan if pg_class shows the
	 * relation has never had a subclass.
	 */
	if (!has_subclass(parentrelId))
		return FCS_NO_CHILDREN;

	/*
	 * Scan pg_inherits and build a working array of subclass OIDs.
	 */
	maxoids = 32;
	oidarr = (Oid *) palloc(maxoids * sizeof(Oid));
	numoids = 0;

	relation = heap_open(InheritsRelationId, AccessShareLock);

	ScanKeyInit(&key[0],
				Anum_pg_inherits_inhparent,
				BTEqualStrategyNumber, F_OIDEQ,
				ObjectIdGetDatum(parentrelId));

	scan = systable_beginscan(relation, InheritsParentIndexId, true,
							  NULL, 1, key);

	while ((inheritsTuple = systable_getnext(scan)) != NULL)
	{
		Oid inhrelid;

		inhrelid = ((Form_pg_inherits) GETSTRUCT(inheritsTuple))->inhrelid;
		if (numoids >= maxoids)
		{
			maxoids *= 2;
			oidarr = (Oid *) repalloc(oidarr, maxoids * sizeof(Oid));
		}
		oidarr[numoids++] = inhrelid;
	}

	systable_endscan(scan);

	heap_close(relation, AccessShareLock);

	/*
	 * If we found more than one child, sort them by OID.  This ensures
	 * reasonably consistent behavior regardless of the vagaries of an
	 * indexscan.  This is important since we need to be sure all backends
	 * lock children in the same order to avoid needless deadlocks.
	 */
	if (numoids > 1)
		qsort(oidarr, numoids, sizeof(Oid), oid_cmp);

	/* Acquire locks and build the result list */
	for (i = 0; i < numoids; i++)
	{
		Oid inhrelid = oidarr[i];

		if (lockmode != NoLock)
		{
			/* Get the lock to synchronize against concurrent drop */
			if (nowait)
			{
				if (!ConditionalLockRelationOid(inhrelid, lockmode))
				{
					uint32 j;

					/* Unlock all previously locked children */
					for (j = 0; j < i; j++)
						UnlockRelationOid(oidarr[j], lockmode);

					pfree(oidarr);

					/* We couldn't lock this child, retreat! */
					return FCS_COULD_NOT_LOCK;
				}
			}
			else LockRelationOid(inhrelid, lockmode);

			/*
			 * Now that we have the lock, double-check to see if the relation
			 * really exists or not.  If not, assume it was dropped while we
			 * waited to acquire lock, and ignore it.
			 */
			if (!SearchSysCacheExists1(RELOID, ObjectIdGetDatum(inhrelid)))
			{
				/* Release useless lock */
				UnlockRelationOid(inhrelid, lockmode);

				/* And ignore this relation */
				continue;
			}
		}

		/* Alloc array if it's the first time */
		if (nresult == 0)
			result = palloc(numoids * sizeof(Oid));

		/* Save Oid of the existing relation */
		result[nresult++] = inhrelid;
	}

	/* Set return values */
	*children_size = nresult;
	*children = result;

	pfree(oidarr);

	/* Do we have children? */
	return nresult > 0 ? FCS_FOUND : FCS_NO_CHILDREN;
}

/*
 * Generate check constraint name for a partition.
 *
 * These functions does not perform sanity checks at all.
 */
char *
build_check_constraint_name_relid_internal(Oid relid, AttrNumber attno)
{
	return build_check_constraint_name_relname_internal(get_rel_name(relid), attno);
}

char *
build_check_constraint_name_relname_internal(const char *relname, AttrNumber attno)
{
	return psprintf("pathman_%s_%u_check", relname, attno);
}

/*
 * Generate part sequence name for a parent.
 *
 * This function does not perform sanity checks at all.
 */
char *
build_sequence_name_internal(Oid relid)
{
	return psprintf("%s_seq", get_rel_name(relid));
}

/*
 * Check that relation 'relid' is partitioned by pg_pathman.
 *
 * Extract tuple into 'values' and 'isnull' if they're provided.
 */
bool
pathman_config_contains_relation(Oid relid, Datum *values, bool *isnull,
								 TransactionId *xmin)
{
	Relation		rel;
	HeapScanDesc	scan;
	ScanKeyData		key[1];
	Snapshot		snapshot;
	HeapTuple		htup;
	bool			contains_rel = false;

	ScanKeyInit(&key[0],
				Anum_pathman_config_partrel,
				BTEqualStrategyNumber, F_OIDEQ,
				ObjectIdGetDatum(relid));

	/* Open PATHMAN_CONFIG with latest snapshot available */
	rel = heap_open(get_pathman_config_relid(), AccessShareLock);

	/* Check that 'partrel' column is if regclass type */
	Assert(RelationGetDescr(rel)->
		   attrs[Anum_pathman_config_partrel - 1]->
		   atttypid == REGCLASSOID);

	/* Check that number of columns == Natts_pathman_config */
	Assert(RelationGetDescr(rel)->natts == Natts_pathman_config);

	snapshot = RegisterSnapshot(GetLatestSnapshot());
	scan = heap_beginscan(rel, snapshot, 1, key);

	while ((htup = heap_getnext(scan, ForwardScanDirection)) != NULL)
	{
		contains_rel = true; /* found partitioned table */

		/* Extract data if necessary */
		if (values && isnull)
		{
			heap_deform_tuple(htup, RelationGetDescr(rel), values, isnull);

			/* Perform checks for non-NULL columns */
			Assert(!isnull[Anum_pathman_config_partrel - 1]);
			Assert(!isnull[Anum_pathman_config_attname - 1]);
			Assert(!isnull[Anum_pathman_config_parttype - 1]);
		}

		/* Set xmin if necessary */
		if (xmin)
		{
			Datum	value;
			bool	isnull;

			value = heap_getsysattr(htup,
									MinTransactionIdAttributeNumber,
									RelationGetDescr(rel),
									&isnull);

			Assert(!isnull);
			*xmin = DatumGetTransactionId(value);
		}
	}

	/* Clean resources */
	heap_endscan(scan);
	UnregisterSnapshot(snapshot);
	heap_close(rel, AccessShareLock);

	elog(DEBUG2, "PATHMAN_CONFIG table %s relation %u",
		 (contains_rel ? "contains" : "doesn't contain"), relid);

	return contains_rel;
}

/*
 * Loads additional pathman parameters like 'enable_parent' or 'auto'
 * from PATHMAN_CONFIG_PARAMS
 */
bool
read_pathman_params(Oid relid, Datum *values, bool *isnull)
{
	Relation		rel;
	HeapScanDesc	scan;
	ScanKeyData		key[1];
	Snapshot		snapshot;
	HeapTuple		htup;
	bool			row_found = false;

	ScanKeyInit(&key[0],
				Anum_pathman_config_params_partrel,
				BTEqualStrategyNumber, F_OIDEQ,
				ObjectIdGetDatum(relid));

	rel = heap_open(get_pathman_config_params_relid(), AccessShareLock);
	snapshot = RegisterSnapshot(GetLatestSnapshot());
	scan = heap_beginscan(rel, snapshot, 1, key);

	/* There should be just 1 row */
	if ((htup = heap_getnext(scan, ForwardScanDirection)) != NULL)
	{
		/* Extract data if necessary */
		heap_deform_tuple(htup, RelationGetDescr(rel), values, isnull);
		row_found = true;

		/* Perform checks for non-NULL columns */
		Assert(!isnull[Anum_pathman_config_params_partrel - 1]);
		Assert(!isnull[Anum_pathman_config_params_enable_parent - 1]);
		Assert(!isnull[Anum_pathman_config_params_auto - 1]);
		Assert(!isnull[Anum_pathman_config_params_init_callback - 1]);
		Assert(!isnull[Anum_pathman_config_params_spawn_using_bgw - 1]);
	}

	/* Clean resources */
	heap_endscan(scan);
	UnregisterSnapshot(snapshot);
	heap_close(rel, AccessShareLock);

	return row_found;
}

/*
 * Go through the PATHMAN_CONFIG table and create PartRelationInfo entries.
 */
static void
read_pathman_config(void)
{
	Relation		rel;
	HeapScanDesc	scan;
	Snapshot		snapshot;
	HeapTuple		htup;

	/* Open PATHMAN_CONFIG with latest snapshot available */
	rel = heap_open(get_pathman_config_relid(), AccessShareLock);

	/* Check that 'partrel' column is if regclass type */
	Assert(RelationGetDescr(rel)->
		   attrs[Anum_pathman_config_partrel - 1]->
		   atttypid == REGCLASSOID);

	/* Check that number of columns == Natts_pathman_config */
	Assert(RelationGetDescr(rel)->natts == Natts_pathman_config);

	snapshot = RegisterSnapshot(GetLatestSnapshot());
	scan = heap_beginscan(rel, snapshot, 0, NULL);

	/* Examine each row and create a PartRelationInfo in local cache */
	while((htup = heap_getnext(scan, ForwardScanDirection)) != NULL)
	{
		Datum		values[Natts_pathman_config];
		bool		isnull[Natts_pathman_config];
		Oid			relid;		/* partitioned table */
		PartType	parttype;	/* partitioning type */
		text	   *attname;	/* partitioned column name */

		/* Extract Datums from tuple 'htup' */
		heap_deform_tuple(htup, RelationGetDescr(rel), values, isnull);

		/* These attributes are marked as NOT NULL, check anyway */
		Assert(!isnull[Anum_pathman_config_partrel - 1]);
		Assert(!isnull[Anum_pathman_config_parttype - 1]);
		Assert(!isnull[Anum_pathman_config_attname - 1]);

		/* Extract values from Datums */
		relid = DatumGetObjectId(values[Anum_pathman_config_partrel - 1]);
		parttype = DatumGetPartType(values[Anum_pathman_config_parttype - 1]);
		attname = DatumGetTextP(values[Anum_pathman_config_attname - 1]);

		/* Check that relation 'relid' exists */
		if (get_rel_type_id(relid) == InvalidOid)
		{
			DisablePathman(); /* disable pg_pathman since config is broken */
			ereport(ERROR,
					(errmsg("Table \"%s\" contains nonexistent relation %u",
							PATHMAN_CONFIG, relid),
					 errhint(INIT_ERROR_HINT)));
		}

		/* Create or update PartRelationInfo for this partitioned table */
		refresh_pathman_relation_info(relid, parttype,
									  text_to_cstring(attname),
									  true); /* allow lazy prel loading */
	}

	/* Clean resources */
	heap_endscan(scan);
	UnregisterSnapshot(snapshot);
	heap_close(rel, AccessShareLock);
}

/*
 * Get constraint expression tree for a partition.
 *
 * build_check_constraint_name_internal() is used to build conname.
 */
static Expr *
get_partition_constraint_expr(Oid partition, AttrNumber part_attno)
{
	Oid			conid;			/* constraint Oid */
	char	   *conname;		/* constraint name */
	HeapTuple	con_tuple;
	Datum		conbin_datum;
	bool		conbin_isnull;
	Expr	   *expr;			/* expression tree for constraint */

	conname = build_check_constraint_name_relid_internal(partition, part_attno);
	conid = get_relation_constraint_oid(partition, conname, true);
	if (conid == InvalidOid)
	{
		DisablePathman(); /* disable pg_pathman since config is broken */
		ereport(ERROR,
				(errmsg("constraint \"%s\" for partition \"%s\" does not exist",
						conname, get_rel_name_or_relid(partition)),
				 errhint(INIT_ERROR_HINT)));
	}

	con_tuple = SearchSysCache1(CONSTROID, ObjectIdGetDatum(conid));
	conbin_datum = SysCacheGetAttr(CONSTROID, con_tuple,
								   Anum_pg_constraint_conbin,
								   &conbin_isnull);
	if (conbin_isnull)
	{
		DisablePathman(); /* disable pg_pathman since config is broken */
		ereport(WARNING,
				(errmsg("constraint \"%s\" for partition \"%s\" has NULL conbin",
						conname, get_rel_name_or_relid(partition)),
				 errhint(INIT_ERROR_HINT)));
		pfree(conname);

		return NULL; /* could not parse */
	}
	pfree(conname);

	/* Finally we get a constraint expression tree */
	expr = (Expr *) stringToNode(TextDatumGetCString(conbin_datum));

	/* Don't foreget to release syscache tuple */
	ReleaseSysCache(con_tuple);

	return expr;
}

/* qsort comparison function for RangeEntries */
static int
cmp_range_entries(const void *p1, const void *p2, void *arg)
{
	const RangeEntry   *v1 = (const RangeEntry *) p1;
	const RangeEntry   *v2 = (const RangeEntry *) p2;
	FmgrInfo		   *flinfo = (FmgrInfo *) arg;

	return cmp_bounds(flinfo, &v1->min, &v2->min);
}

/*
 * Validates range constraint. It MUST have one of the following formats:
 *
 *		VARIABLE >= CONST AND VARIABLE < CONST
 *		VARIABLE >= CONST
 *		VARIABLE < CONST
 *
 * Writes 'lower' & 'upper' and 'lower_null' & 'upper_null' values on success.
 */
static bool
validate_range_constraint(const Expr *expr,
						  const PartRelationInfo *prel,
<<<<<<< HEAD
						  Datum *lower, Datum *upper,
						  bool *lower_null, bool *upper_null)
=======
						  const AttrNumber part_attno,
						  Datum *min,
						  Datum *max)
>>>>>>> db3508e1
{
	const TypeCacheEntry   *tce;
	const OpExpr		   *opexpr;
	int						strategy;

/* Validates a single expression of kind VAR >= CONST or VAR < CONST */
#define validate_range_expr(expr)											\
	{																		\
		Datum val;															\
		opexpr = (OpExpr *) (expr);											\
		strategy = get_op_opfamily_strategy(opexpr->opno, tce->btree_opf);	\
																			\
		/* Get const value */												\
		if (!read_opexpr_const(opexpr, prel, &val))							\
			return false;													\
																			\
		/* Set min or max depending on operator */							\
		switch (strategy)													\
		{																	\
			case BTGreaterEqualStrategyNumber:								\
				*lower_null = false;										\
				*lower = val;												\
				break;														\
			case BTLessStrategyNumber:										\
				*upper_null = false;										\
				*upper = val;												\
				break;														\
			default:														\
				return false;												\
		}																	\
	}

	if (!expr)
		return false;
	*lower_null = *upper_null = true;
	tce = lookup_type_cache(prel->atttype, TYPECACHE_BTREE_OPFAMILY);

	/* It could be either AND operator on top or just an OpExpr */
	if (and_clause((Node *) expr))
	{
<<<<<<< HEAD
		const BoolExpr	*boolexpr = (const BoolExpr *) expr;
		ListCell		*lc;
=======
		if (!read_opexpr_const(opexpr, prel, part_attno, min))
			return false;
	}
	else return false;
>>>>>>> db3508e1

		foreach (lc, boolexpr->args)
		{
			Node	   *arg = lfirst(lc);

			if(!IsA(arg, OpExpr))
				return false;

			validate_range_expr(arg);
		}
		return true;
	}
	else if(IsA(expr, OpExpr))
	{
<<<<<<< HEAD
		validate_range_expr(expr);
		return true;
	}
=======
		if (!read_opexpr_const(opexpr, prel, part_attno, max))
			return false;
	}
	else return false;
>>>>>>> db3508e1

	return false;
}

/*
 * Reads const value from expressions of kind:
 *		1) VAR >= CONST OR VAR < CONST
 *		2) RELABELTYPE(VAR) >= CONST OR RELABELTYPE(VAR) < CONST
 */
static bool
read_opexpr_const(const OpExpr *opexpr,
				  const PartRelationInfo *prel,
				  const AttrNumber part_attno,
				  Datum *val)
{
	const Node	   *left;
	const Node	   *right;
	const Var	   *part_attr;	/* partitioned column */
	const Const	   *constant;
	bool			cast_success;

	if (list_length(opexpr->args) != 2)
		return false;

	left = linitial(opexpr->args);
	right = lsecond(opexpr->args);

	/* VAR is a part of RelabelType node */
	if (IsA(left, RelabelType) && IsA(right, Const))
	{
		Var *var = (Var *) ((RelabelType *) left)->arg;

		if (IsA(var, Var))
			part_attr = var;
		else
			return false;
	}
	/* left arg is of type VAR */
	else if (IsA(left, Var) && IsA(right, Const))
	{
		part_attr = (Var *) left;
	}
	/* Something is wrong, retreat! */
	else return false;

	/* VAR.attno == partitioned attribute number */
	if (part_attr->varoattno != part_attno)
		return false;

	/* CONST is NOT NULL */
	if (((Const *) right)->constisnull)
		return false;

	constant = (Const *) right;

	/* Cast Const to a proper type if needed */
	*val = perform_type_cast(constant->constvalue,
							 getBaseType(constant->consttype),
							 getBaseType(prel->atttype),
							 &cast_success);

	if (!cast_success)
	{
		elog(WARNING, "Constant type in some check constraint "
					  "does not match the partitioned column's type");

		return false;
	}

	return true;
}

/*
 * Validate hash constraint. It MUST have this exact format:
 *
 *		get_hash_part_idx(TYPE_HASH_PROC(VALUE), PARTITIONS_COUNT) = CUR_PARTITION_HASH
 *
 * Writes 'part_hash' hash value for this partition on success.
 */
static bool
validate_hash_constraint(const Expr *expr,
						 const PartRelationInfo *prel,
						 const AttrNumber part_attno,
						 uint32 *part_hash)
{
	const TypeCacheEntry   *tce;
	const OpExpr		   *eq_expr;
	const FuncExpr		   *get_hash_expr,
						   *type_hash_proc_expr;
	const Var			   *var; /* partitioned column */

	if (!expr)
		return false;

	if (!IsA(expr, OpExpr))
		return false;
	eq_expr = (const OpExpr *) expr;

	/* Check that left expression is a function call */
	if (!IsA(linitial(eq_expr->args), FuncExpr))
		return false;

	get_hash_expr = (FuncExpr *) linitial(eq_expr->args); /* get_hash_part_idx(...) */

	/* Is 'eqexpr' an equality operator? */
	tce = lookup_type_cache(get_hash_expr->funcresulttype, TYPECACHE_BTREE_OPFAMILY);
	if (BTEqualStrategyNumber != get_op_opfamily_strategy(eq_expr->opno,
														  tce->btree_opf))
		return false;

	if (list_length(get_hash_expr->args) == 2)
	{
		Node   *first = linitial(get_hash_expr->args);	/* arg #1: TYPE_HASH_PROC(VALUE) */
		Node   *second = lsecond(get_hash_expr->args);	/* arg #2: PARTITIONS_COUNT */
		Const  *cur_partition_hash;						/* hash value for this partition */

		if (!IsA(first, FuncExpr) || !IsA(second, Const))
			return false;

		type_hash_proc_expr = (FuncExpr *) first;

		/* Check that function is indeed TYPE_HASH_PROC */
		if (type_hash_proc_expr->funcid != prel->hash_proc ||
				!(IsA(linitial(type_hash_proc_expr->args), Var) ||
				  IsA(linitial(type_hash_proc_expr->args), RelabelType)))
		{
			return false;
		}

		/* Extract argument into 'var' */
		if (IsA(linitial(type_hash_proc_expr->args), RelabelType))
			var = (Var *) ((RelabelType *) linitial(type_hash_proc_expr->args))->arg;
		else
			var = (Var *) linitial(type_hash_proc_expr->args);

		/* Check that 'var' is the partitioning key attribute */
		if (var->varoattno != part_attno)
			return false;

		/* Check that PARTITIONS_COUNT is equal to total amount of partitions */
		if (DatumGetUInt32(((Const *) second)->constvalue) != PrelChildrenCount(prel))
			return false;

		/* Check that CUR_PARTITION_HASH is Const */
		if (!IsA(lsecond(eq_expr->args), Const))
			return false;

		cur_partition_hash = lsecond(eq_expr->args);

		/* Check that CUR_PARTITION_HASH is NOT NULL */
		if (cur_partition_hash->constisnull)
			return false;

		*part_hash = DatumGetUInt32(cur_partition_hash->constvalue);
		if (*part_hash >= PrelChildrenCount(prel))
			return false;

		return true; /* everything seems to be ok */
	}

	return false;
}

/* needed for find_inheritance_children_array() function */
static int
oid_cmp(const void *p1, const void *p2)
{
	Oid			v1 = *((const Oid *) p1);
	Oid			v2 = *((const Oid *) p2);

	if (v1 < v2)
		return -1;
	if (v1 > v2)
		return 1;
	return 0;
}


/* Parse cstring and build uint32 representing the version */
static uint32
build_sql_facade_version(char *version_cstr)
{
	uint32	version;

	/* expect to see x+.y+.z+ */
	version = strtol(version_cstr, &version_cstr, 10) & 0xFF;

	version <<= 8;
	if (strlen(version_cstr) > 1)
		version |= (strtol(version_cstr + 1, &version_cstr, 10) & 0xFF);

	version <<= 8;
	if (strlen(version_cstr) > 1)
		version |= (strtol(version_cstr + 1, &version_cstr, 10) & 0xFF);

	return version;
}

/* Get version of pg_pathman's facade written in Pl/PgSQL */
static uint32
get_sql_facade_version(void)
{
	Relation		pg_extension_rel;
	ScanKeyData		skey;
	SysScanDesc		scan;
	HeapTuple		htup;

	Datum			datum;
	bool			isnull;
	char		   *version_cstr;

	/* Look up the extension */
	pg_extension_rel = heap_open(ExtensionRelationId, AccessShareLock);

	ScanKeyInit(&skey,
				Anum_pg_extension_extname,
				BTEqualStrategyNumber, F_NAMEEQ,
				CStringGetDatum("pg_pathman"));

	scan = systable_beginscan(pg_extension_rel,
							  ExtensionNameIndexId,
							  true, NULL, 1, &skey);

	htup = systable_getnext(scan);

	/* Exit if pg_pathman's missing */
	if (!HeapTupleIsValid(htup))
		return 0;

	datum = heap_getattr(htup, Anum_pg_extension_extversion,
						 RelationGetDescr(pg_extension_rel), &isnull);
	Assert(isnull == false); /* extversion should not be NULL */

	/* Extract pg_pathman's version as cstring */
	version_cstr = text_to_cstring(DatumGetTextPP(datum));

	systable_endscan(scan);
	heap_close(pg_extension_rel, AccessShareLock);

	return build_sql_facade_version(version_cstr);
}

/* Check that current Pl/PgSQL facade is compatible with internals */
static void
validate_sql_facade_version(uint32 ver)
{
	Assert(ver > 0);

	/* Compare ver to 'lowest compatible frontend' version */
	if (ver < LOWEST_COMPATIBLE_FRONT)
	{
		elog(DEBUG1, "current version: %x, lowest compatible: %x",
					 ver, LOWEST_COMPATIBLE_FRONT);

		DisablePathman(); /* disable pg_pathman since config is broken */
		ereport(ERROR,
				(errmsg("pg_pathman's Pl/PgSQL frontend is incompatible with "
						"its shared library"),
				 errdetail("consider performing an update procedure"),
				 errhint(INIT_ERROR_HINT)));
	}
}<|MERGE_RESOLUTION|>--- conflicted
+++ resolved
@@ -77,14 +77,9 @@
 
 static bool validate_range_constraint(const Expr *expr,
 									  const PartRelationInfo *prel,
-<<<<<<< HEAD
+									  const AttrNumber part_attno,
 									  Datum *lower, Datum *upper,
 									  bool *lower_null, bool *upper_null);
-=======
-									  const AttrNumber part_attno,
-									  Datum *min,
-									  Datum *max);
->>>>>>> db3508e1
 
 static bool validate_hash_constraint(const Expr *expr,
 									 const PartRelationInfo *prel,
@@ -408,14 +403,9 @@
 					Datum	lower, upper;
 					bool	lower_null, upper_null;
 
-<<<<<<< HEAD
-					if (validate_range_constraint(con_expr, prel,
+					if (validate_range_constraint(con_expr, prel, part_attno,
 												  &lower, &upper,
 												  &lower_null, &upper_null))
-=======
-					if (validate_range_constraint(con_expr, prel, part_attno,
-												  &range_min, &range_max))
->>>>>>> db3508e1
 					{
 						prel->ranges[i].child_oid	 = partitions[i];
 						MakeBound(&prel->ranges[i].min,
@@ -949,28 +939,23 @@
 static bool
 validate_range_constraint(const Expr *expr,
 						  const PartRelationInfo *prel,
-<<<<<<< HEAD
+						  const AttrNumber part_attno,
 						  Datum *lower, Datum *upper,
 						  bool *lower_null, bool *upper_null)
-=======
-						  const AttrNumber part_attno,
-						  Datum *min,
-						  Datum *max)
->>>>>>> db3508e1
 {
 	const TypeCacheEntry   *tce;
 	const OpExpr		   *opexpr;
 	int						strategy;
 
 /* Validates a single expression of kind VAR >= CONST or VAR < CONST */
-#define validate_range_expr(expr)											\
+#define validate_range_expr(expr, part_attno)								\
 	{																		\
 		Datum val;															\
 		opexpr = (OpExpr *) (expr);											\
 		strategy = get_op_opfamily_strategy(opexpr->opno, tce->btree_opf);	\
 																			\
 		/* Get const value */												\
-		if (!read_opexpr_const(opexpr, prel, &val))							\
+		if (!read_opexpr_const(opexpr, prel, part_attno, &val))				\
 			return false;													\
 																			\
 		/* Set min or max depending on operator */							\
@@ -997,15 +982,8 @@
 	/* It could be either AND operator on top or just an OpExpr */
 	if (and_clause((Node *) expr))
 	{
-<<<<<<< HEAD
 		const BoolExpr	*boolexpr = (const BoolExpr *) expr;
 		ListCell		*lc;
-=======
-		if (!read_opexpr_const(opexpr, prel, part_attno, min))
-			return false;
-	}
-	else return false;
->>>>>>> db3508e1
 
 		foreach (lc, boolexpr->args)
 		{
@@ -1014,22 +992,15 @@
 			if(!IsA(arg, OpExpr))
 				return false;
 
-			validate_range_expr(arg);
+			validate_range_expr(arg, part_attno);
 		}
 		return true;
 	}
 	else if(IsA(expr, OpExpr))
 	{
-<<<<<<< HEAD
-		validate_range_expr(expr);
+		validate_range_expr(expr, part_attno);
 		return true;
 	}
-=======
-		if (!read_opexpr_const(opexpr, prel, part_attno, max))
-			return false;
-	}
-	else return false;
->>>>>>> db3508e1
 
 	return false;
 }
