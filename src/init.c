/* ------------------------------------------------------------------------
 *
 * init.c
 *		Initialization functions
 *
 * Copyright (c) 2015-2016, Postgres Professional
 *
 * Portions Copyright (c) 1996-2015, PostgreSQL Global Development Group
 * Portions Copyright (c) 1994, Regents of the University of California
 *
 * ------------------------------------------------------------------------
 */

#include "compat/pg_compat.h"

#include "hooks.h"
#include "init.h"
#include "pathman.h"
#include "pathman_workers.h"
#include "relation_info.h"
#include "utils.h"

#include "access/htup_details.h"
#include "access/sysattr.h"
#include "catalog/indexing.h"
#include "catalog/pg_extension.h"
#include "catalog/pg_inherits.h"
#include "catalog/pg_inherits_fn.h"
#include "catalog/pg_type.h"
#include "miscadmin.h"
#include "optimizer/clauses.h"
#include "utils/datum.h"
#include "utils/inval.h"
#include "utils/builtins.h"
#include "utils/fmgroids.h"
#include "utils/memutils.h"
#include "utils/lsyscache.h"
#include "utils/snapmgr.h"
#include "utils/syscache.h"
#include "utils/typcache.h"


/* Initial size of 'partitioned_rels' table */
#define PART_RELS_SIZE	10
#define CHILD_FACTOR	500


/* Various memory contexts for caches */
MemoryContext		TopPathmanContext				= NULL;
MemoryContext		PathmanRelationCacheContext		= NULL;
MemoryContext		PathmanParentCacheContext		= NULL;
MemoryContext		PathmanBoundCacheContext		= NULL;

/* Storage for PartRelationInfos */
HTAB			   *partitioned_rels	= NULL;

/* Storage for PartParentInfos */
HTAB			   *parent_cache		= NULL;

/* Storage for PartBoundInfos */
HTAB			   *bound_cache			= NULL;

/* pg_pathman's init status */
PathmanInitState 	pg_pathman_init_state;

/* Shall we install new relcache callback? */
static bool			relcache_callback_needed = true;


/* Functions for various local caches */
static bool init_pathman_relation_oids(void);
static void fini_pathman_relation_oids(void);
static void init_local_cache(void);
static void fini_local_cache(void);
static void read_pathman_config(void);


static bool validate_range_opexpr(const Expr *expr,
								  const PartRelationInfo *prel,
								  const TypeCacheEntry *tce,
								  const AttrNumber part_attno,
								  Datum *lower, Datum *upper,
								  bool *lower_null, bool *upper_null);

static bool read_opexpr_const(const OpExpr *opexpr,
							  const PartRelationInfo *prel,
							  const AttrNumber part_attno,
							  Datum *val);

static int oid_cmp(const void *p1, const void *p2);


/* Validate SQL facade */
static uint32 build_sql_facade_version(char *version_cstr);
static uint32 get_sql_facade_version(void);
static void validate_sql_facade_version(uint32 ver);


/*
 * Safe hash search (takes care of disabled pg_pathman).
 */
void *
pathman_cache_search_relid(HTAB *cache_table,
						   Oid relid,
						   HASHACTION action,
						   bool *found)
{
	/* Table is NULL, take some actions */
	if (cache_table == NULL)
		switch (action)
		{
			case HASH_FIND:
			case HASH_ENTER:
			case HASH_REMOVE:
				elog(ERROR, "pg_pathman is not initialized yet");
				break;

			/* Something strange has just happened */
			default:
				elog(ERROR, "unexpected action in function "
					 CppAsString(pathman_cache_search_relid));
				break;
		}

	/* Everything is fine */
	return hash_search(cache_table, (const void *) &relid, action, found);
}

/*
 * Save and restore main init state.
 */

void
save_pathman_init_state(PathmanInitState *temp_init_state)
{
	*temp_init_state = pg_pathman_init_state;
}

void
restore_pathman_init_state(const PathmanInitState *temp_init_state)
{
	pg_pathman_init_state = *temp_init_state;
}

/*
 * Create main GUCs.
 */
void
init_main_pathman_toggles(void)
{
	/* Main toggle, load_config() will enable it */
	DefineCustomBoolVariable("pg_pathman.enable",
							 "Enables pg_pathman's optimizations during the planner stage",
							 NULL,
							 &pg_pathman_init_state.pg_pathman_enable,
							 DEFAULT_PATHMAN_ENABLE,
							 PGC_SUSET,
							 0,
							 NULL,
							 pg_pathman_enable_assign_hook,
							 NULL);

	/* Global toggle for automatic partition creation */
	DefineCustomBoolVariable("pg_pathman.enable_auto_partition",
							 "Enables automatic partition creation",
							 NULL,
							 &pg_pathman_init_state.auto_partition,
							 DEFAULT_AUTO,
							 PGC_SUSET,
							 0,
							 NULL,
							 NULL,
							 NULL);

	/* Global toggle for COPY stmt handling */
	DefineCustomBoolVariable("pg_pathman.override_copy",
							 "Override COPY statement handling",
							 NULL,
							 &pg_pathman_init_state.override_copy,
							 DEFAULT_OVERRIDE_COPY,
							 PGC_SUSET,
							 0,
							 NULL,
							 NULL,
							 NULL);
}

/*
 * Create local PartRelationInfo cache & load pg_pathman's config.
 * Return true on success. May occasionally emit ERROR.
 */
bool
load_config(void)
{
	/*
	 * Try to cache important relids.
	 *
	 * Once CREATE EXTENSION stmt is processed, get_pathman_schema()
	 * function starts returning perfectly valid schema Oid, which
	 * means we have to check that *ALL* pg_pathman's relations' Oids
	 * have been cached properly. Only then can we assume that
	 * initialization is not needed anymore.
	 */
	if (!init_pathman_relation_oids())
		return false; /* remain 'uninitialized', exit before creating main caches */

	/* Validate pg_pathman's Pl/PgSQL facade (might be outdated) */
	validate_sql_facade_version(get_sql_facade_version());

	init_local_cache();		/* create various hash tables (caches) */
	read_pathman_config();	/* read PATHMAN_CONFIG table & fill cache */

	/* Register pathman_relcache_hook(), currently we can't unregister it */
	if (relcache_callback_needed)
	{
		CacheRegisterRelcacheCallback(pathman_relcache_hook, PointerGetDatum(NULL));
		relcache_callback_needed = false;
	}

	/* Mark pg_pathman as initialized */
	pg_pathman_init_state.initialization_needed = false;

	elog(DEBUG2, "pg_pathman's config has been loaded successfully [%u]", MyProcPid);

	return true;
}

/*
 * Destroy local caches & free memory.
 */
void
unload_config(void)
{
	/* Don't forget to reset pg_pathman's cached relids */
	fini_pathman_relation_oids();

	/* Destroy 'partitioned_rels' & 'parent_cache' hash tables */
	fini_local_cache();

	/* Mark pg_pathman as uninitialized */
	pg_pathman_init_state.initialization_needed = true;

	elog(DEBUG2, "pg_pathman's config has been unloaded successfully [%u]", MyProcPid);
}

/*
 * Estimate total amount of shmem needed for pg_pathman to run.
 */
Size
estimate_pathman_shmem_size(void)
{
	return estimate_concurrent_part_task_slots_size();
}

/*
 * Cache *all* important pg_pathman's relids at once.
 * We should NOT rely on any previously cached values.
 */
static bool
init_pathman_relation_oids(void)
{
	Oid schema = get_pathman_schema();
	Assert(schema != InvalidOid);

	/* Cache PATHMAN_CONFIG relation's Oid */
	pathman_config_relid = get_relname_relid(PATHMAN_CONFIG, schema);
	if (pathman_config_relid == InvalidOid)
		return false;

	/* Cache PATHMAN_CONFIG_PARAMS relation's Oid */
	pathman_config_params_relid = get_relname_relid(PATHMAN_CONFIG_PARAMS,
													schema);
	if (pathman_config_params_relid == InvalidOid)
		return false;

	/* NOTE: add more relations to be cached right here ^^^ */

	/* Everything is fine, proceed */
	return true;
}

/*
 * Forget *all* pg_pathman's cached relids.
 */
static void
fini_pathman_relation_oids(void)
{
	pathman_config_relid = InvalidOid;
	pathman_config_params_relid = InvalidOid;

	/* NOTE: add more relations to be forgotten right here ^^^ */
}

/*
 * Initialize per-process resources.
 */
static void
init_local_cache(void)
{
	HASHCTL ctl;

	/* Destroy caches, just in case */
	hash_destroy(partitioned_rels);
	hash_destroy(parent_cache);
	hash_destroy(bound_cache);

	/* Reset pg_pathman's memory contexts */
	if (TopPathmanContext)
	{
		/* Check that child contexts exist */
		Assert(MemoryContextIsValid(PathmanRelationCacheContext));
		Assert(MemoryContextIsValid(PathmanParentCacheContext));
		Assert(MemoryContextIsValid(PathmanBoundCacheContext));

		/* Clear children */
		MemoryContextResetChildren(TopPathmanContext);
	}
	/* Initialize pg_pathman's memory contexts */
	else
	{
		Assert(PathmanRelationCacheContext == NULL);
		Assert(PathmanParentCacheContext == NULL);
		Assert(PathmanBoundCacheContext == NULL);

		TopPathmanContext =
				AllocSetContextCreate(TopMemoryContext,
									  CppAsString(TopPathmanContext),
									  ALLOCSET_DEFAULT_SIZES);

		/* For PartRelationInfo */
		PathmanRelationCacheContext =
				AllocSetContextCreate(TopPathmanContext,
									  CppAsString(PathmanRelationCacheContext),
									  ALLOCSET_DEFAULT_SIZES);

		/* For PartParentInfo */
		PathmanParentCacheContext =
				AllocSetContextCreate(TopPathmanContext,
									  CppAsString(PathmanParentCacheContext),
									  ALLOCSET_DEFAULT_SIZES);

		/* For PartBoundInfo */
		PathmanBoundCacheContext =
				AllocSetContextCreate(TopPathmanContext,
									  CppAsString(PathmanBoundCacheContext),
									  ALLOCSET_DEFAULT_SIZES);
	}

	memset(&ctl, 0, sizeof(ctl));
	ctl.keysize = sizeof(Oid);
	ctl.entrysize = sizeof(PartRelationInfo);
	ctl.hcxt = PathmanRelationCacheContext;

	partitioned_rels = hash_create("pg_pathman's partitioned relations cache",
								   PART_RELS_SIZE, &ctl,
								   HASH_ELEM | HASH_BLOBS | HASH_CONTEXT);

	memset(&ctl, 0, sizeof(ctl));
	ctl.keysize = sizeof(Oid);
	ctl.entrysize = sizeof(PartParentInfo);
	ctl.hcxt = PathmanParentCacheContext;

	parent_cache = hash_create("pg_pathman's partition parents cache",
							   PART_RELS_SIZE * CHILD_FACTOR, &ctl,
							   HASH_ELEM | HASH_BLOBS | HASH_CONTEXT);

	memset(&ctl, 0, sizeof(ctl));
	ctl.keysize = sizeof(Oid);
	ctl.entrysize = sizeof(PartBoundInfo);
	ctl.hcxt = PathmanBoundCacheContext;

	bound_cache = hash_create("pg_pathman's partition constraints cache",
							  PART_RELS_SIZE * CHILD_FACTOR, &ctl,
							  HASH_ELEM | HASH_BLOBS | HASH_CONTEXT);
}

/*
 * Safely free per-process resources.
 */
static void
fini_local_cache(void)
{
	/* First, destroy hash tables */
	hash_destroy(partitioned_rels);
	hash_destroy(parent_cache);
<<<<<<< HEAD
	partitioned_rels = NULL;
	parent_cache = NULL;
}

/*
 * Fill PartRelationInfo with partition-related info.
 */
void
fill_prel_with_partitions(const Oid *partitions,
						  const uint32 parts_count,
						  const char *part_column_name,
						  PartRelationInfo *prel)
{
	uint32			i;
	Expr		   *con_expr;
	MemoryContext	mcxt = TopMemoryContext;

	/* Allocate memory for 'prel->children' & 'prel->ranges' (if needed) */
	prel->children = MemoryContextAllocZero(mcxt, parts_count * sizeof(Oid));
	if (prel->parttype == PT_RANGE)
		prel->ranges = MemoryContextAllocZero(mcxt, parts_count * sizeof(RangeEntry));
	prel->children_count = parts_count;

	for (i = 0; i < PrelChildrenCount(prel); i++)
	{
		AttrNumber part_attno;

		/* NOTE: Partitions may have different TupleDescs */
		part_attno = get_attnum(partitions[i], part_column_name);

		/* Raise ERROR if there's no such column */
		if (part_attno == InvalidAttrNumber)
			elog(ERROR, "partition \"%s\" has no column \"%s\"",
				 get_rel_name_or_relid(partitions[i]),
				 part_column_name);

		con_expr = get_partition_constraint_expr(partitions[i], part_attno);

		/* Perform a partitioning_type-dependent task */
		switch (prel->parttype)
		{
			case PT_HASH:
				{
					uint32	hash; /* hash value < parts_count */

					if (validate_hash_constraint(con_expr, prel, part_attno, &hash))
						prel->children[hash] = partitions[i];
					else
					{
						DisablePathman(); /* disable pg_pathman since config is broken */
						ereport(ERROR,
								(errmsg("wrong constraint format for HASH partition \"%s\"",
										get_rel_name_or_relid(partitions[i])),
								 errhint(INIT_ERROR_HINT)));
					}
				}
				break;

			case PT_RANGE:
				{
					Datum	lower, upper;
					bool	lower_null, upper_null;

					if (validate_range_constraint(con_expr, prel, part_attno,
												  &lower, &upper,
												  &lower_null, &upper_null))
					{
						prel->ranges[i].child_oid = partitions[i];

						prel->ranges[i].min = lower_null ?
													MakeBoundInf(MINUS_INFINITY) :
													MakeBound(lower);

						prel->ranges[i].max = upper_null ?
													MakeBoundInf(PLUS_INFINITY) :
													MakeBound(upper);
					}
					else
					{
						DisablePathman(); /* disable pg_pathman since config is broken */
						ereport(ERROR,
								(errmsg("wrong constraint format for RANGE partition \"%s\"",
										get_rel_name_or_relid(partitions[i])),
								 errhint(INIT_ERROR_HINT)));
					}
				}
				break;

			default:
			{
				DisablePathman(); /* disable pg_pathman since config is broken */
				ereport(ERROR,
						(errmsg("Unknown partitioning type for relation \"%s\"",
								get_rel_name_or_relid(PrelParentRelid(prel))),
						 errhint(INIT_ERROR_HINT)));
			}
		}
	}

	/* Finalize 'prel' for a RANGE-partitioned table */
	if (prel->parttype == PT_RANGE)
	{
		MemoryContext	old_mcxt;
		FmgrInfo		flinfo;

		/* Prepare function info */
		fmgr_info(prel->cmp_proc, &flinfo);

		/* Sort partitions by RangeEntry->min asc */
		qsort_arg((void *) prel->ranges, PrelChildrenCount(prel),
				  sizeof(RangeEntry), cmp_range_entries,
				  (void *) &flinfo);

		/* Initialize 'prel->children' array */
		for (i = 0; i < PrelChildrenCount(prel); i++)
			prel->children[i] = prel->ranges[i].child_oid;

		/* Copy all min & max Datums to the persistent mcxt */
		old_mcxt = MemoryContextSwitchTo(TopMemoryContext);
		for (i = 0; i < PrelChildrenCount(prel); i++)
		{
			prel->ranges[i].min = CopyBound(&prel->ranges[i].min,
											prel->attbyval,
											prel->attlen);

			prel->ranges[i].max = CopyBound(&prel->ranges[i].max,
											prel->attbyval,
											prel->attlen);
		}
		MemoryContextSwitchTo(old_mcxt);
	}

#ifdef USE_ASSERT_CHECKING
	/* Check that each partition Oid has been assigned properly */
	if (prel->parttype == PT_HASH)
		for (i = 0; i < PrelChildrenCount(prel); i++)
		{
			if (prel->children[i] == InvalidOid)
			{
				DisablePathman(); /* disable pg_pathman since config is broken */
				elog(ERROR, "pg_pathman's cache for relation \"%s\" "
							"has not been properly initialized",
					 get_rel_name_or_relid(PrelParentRelid(prel)));
			}
		}
#endif
}
=======
	hash_destroy(bound_cache);

	partitioned_rels	= NULL;
	parent_cache		= NULL;
	bound_cache			= NULL;

	/* Now we can clear allocations */
	MemoryContextResetChildren(TopPathmanContext);
}

>>>>>>> dcc08d8e

/*
 * find_inheritance_children
 *
 * Returns an array containing the OIDs of all relations which
 * inherit *directly* from the relation with OID 'parentrelId'.
 *
 * The specified lock type is acquired on each child relation (but not on the
 * given rel; caller should already have locked it).  If lockmode is NoLock
 * then no locks are acquired, but caller must beware of race conditions
 * against possible DROPs of child relations.
 *
 * borrowed from pg_inherits.c
 */
find_children_status
find_inheritance_children_array(Oid parentrelId,
								LOCKMODE lockmode,
								bool nowait,
								uint32 *children_size,	/* ret value #1 */
								Oid **children)			/* ret value #2 */
{
	Relation	relation;
	SysScanDesc scan;
	ScanKeyData key[1];
	HeapTuple	inheritsTuple;

	Oid		   *oidarr;
	uint32		maxoids,
				numoids;

	Oid		   *result = NULL;
	uint32		nresult = 0;

	uint32		i;

	Assert(lockmode != NoLock);

	/* Init safe return values */
	*children_size = 0;
	*children = NULL;

	/*
	 * Can skip the scan if pg_class shows the
	 * relation has never had a subclass.
	 */
	if (!has_subclass(parentrelId))
		return FCS_NO_CHILDREN;

	/*
	 * Scan pg_inherits and build a working array of subclass OIDs.
	 */
	maxoids = 32;
	oidarr = (Oid *) palloc(maxoids * sizeof(Oid));
	numoids = 0;

	relation = heap_open(InheritsRelationId, AccessShareLock);

	ScanKeyInit(&key[0],
				Anum_pg_inherits_inhparent,
				BTEqualStrategyNumber, F_OIDEQ,
				ObjectIdGetDatum(parentrelId));

	scan = systable_beginscan(relation, InheritsParentIndexId, true,
							  NULL, 1, key);

	while ((inheritsTuple = systable_getnext(scan)) != NULL)
	{
		Oid inhrelid;

		inhrelid = ((Form_pg_inherits) GETSTRUCT(inheritsTuple))->inhrelid;
		if (numoids >= maxoids)
		{
			maxoids *= 2;
			oidarr = (Oid *) repalloc(oidarr, maxoids * sizeof(Oid));
		}
		oidarr[numoids++] = inhrelid;
	}

	systable_endscan(scan);

	heap_close(relation, AccessShareLock);

	/*
	 * If we found more than one child, sort them by OID.  This ensures
	 * reasonably consistent behavior regardless of the vagaries of an
	 * indexscan.  This is important since we need to be sure all backends
	 * lock children in the same order to avoid needless deadlocks.
	 */
	if (numoids > 1)
		qsort(oidarr, numoids, sizeof(Oid), oid_cmp);

	/* Acquire locks and build the result list */
	for (i = 0; i < numoids; i++)
	{
		Oid inhrelid = oidarr[i];

		if (lockmode != NoLock)
		{
			/* Get the lock to synchronize against concurrent drop */
			if (nowait)
			{
				if (!ConditionalLockRelationOid(inhrelid, lockmode))
				{
					uint32 j;

					/* Unlock all previously locked children */
					for (j = 0; j < i; j++)
						UnlockRelationOid(oidarr[j], lockmode);

					pfree(oidarr);

					/* We couldn't lock this child, retreat! */
					return FCS_COULD_NOT_LOCK;
				}
			}
			else LockRelationOid(inhrelid, lockmode);

			/*
			 * Now that we have the lock, double-check to see if the relation
			 * really exists or not.  If not, assume it was dropped while we
			 * waited to acquire lock, and ignore it.
			 */
			if (!SearchSysCacheExists1(RELOID, ObjectIdGetDatum(inhrelid)))
			{
				/* Release useless lock */
				UnlockRelationOid(inhrelid, lockmode);

				/* And ignore this relation */
				continue;
			}
		}

		/* Alloc array if it's the first time */
		if (nresult == 0)
			result = palloc(numoids * sizeof(Oid));

		/* Save Oid of the existing relation */
		result[nresult++] = inhrelid;
	}

	/* Set return values */
	*children_size = nresult;
	*children = result;

	pfree(oidarr);

	/* Do we have children? */
	return nresult > 0 ? FCS_FOUND : FCS_NO_CHILDREN;
}

/*
 * Generate check constraint name for a partition.
 *
 * These functions does not perform sanity checks at all.
 */
char *
build_check_constraint_name_relid_internal(Oid relid, AttrNumber attno)
{
	return build_check_constraint_name_relname_internal(get_rel_name(relid), attno);
}

char *
build_check_constraint_name_relname_internal(const char *relname, AttrNumber attno)
{
	return psprintf("pathman_%s_%u_check", relname, attno);
}

/*
 * Generate part sequence name for a parent.
 *
 * This function does not perform sanity checks at all.
 */
char *
build_sequence_name_internal(Oid relid)
{
	return psprintf("%s_seq", get_rel_name(relid));
}

/*
 * Check that relation 'relid' is partitioned by pg_pathman.
 *
 * Extract tuple into 'values' and 'isnull' if they're provided.
 */
bool
pathman_config_contains_relation(Oid relid, Datum *values, bool *isnull,
								 TransactionId *xmin)
{
	Relation		rel;
	HeapScanDesc	scan;
	ScanKeyData		key[1];
	Snapshot		snapshot;
	HeapTuple		htup;
	bool			contains_rel = false;

	ScanKeyInit(&key[0],
				Anum_pathman_config_partrel,
				BTEqualStrategyNumber, F_OIDEQ,
				ObjectIdGetDatum(relid));

	/* Open PATHMAN_CONFIG with latest snapshot available */
	rel = heap_open(get_pathman_config_relid(false), AccessShareLock);

	/* Check that 'partrel' column is if regclass type */
	Assert(RelationGetDescr(rel)->
		   attrs[Anum_pathman_config_partrel - 1]->
		   atttypid == REGCLASSOID);

	/* Check that number of columns == Natts_pathman_config */
	Assert(RelationGetDescr(rel)->natts == Natts_pathman_config);

	snapshot = RegisterSnapshot(GetLatestSnapshot());
	scan = heap_beginscan(rel, snapshot, 1, key);

	while ((htup = heap_getnext(scan, ForwardScanDirection)) != NULL)
	{
		contains_rel = true; /* found partitioned table */

		/* Extract data if necessary */
		if (values && isnull)
		{
			heap_deform_tuple(htup, RelationGetDescr(rel), values, isnull);

			/* Perform checks for non-NULL columns */
			Assert(!isnull[Anum_pathman_config_partrel - 1]);
			Assert(!isnull[Anum_pathman_config_attname - 1]);
			Assert(!isnull[Anum_pathman_config_parttype - 1]);
		}

		/* Set xmin if necessary */
		if (xmin)
		{
			Datum	value;
			bool	isnull;

			value = heap_getsysattr(htup,
									MinTransactionIdAttributeNumber,
									RelationGetDescr(rel),
									&isnull);

			Assert(!isnull);
			*xmin = DatumGetTransactionId(value);
		}
	}

	/* Clean resources */
	heap_endscan(scan);
	UnregisterSnapshot(snapshot);
	heap_close(rel, AccessShareLock);

	elog(DEBUG2, "PATHMAN_CONFIG table %s relation %u",
		 (contains_rel ? "contains" : "doesn't contain"), relid);

	return contains_rel;
}

/*
 * Loads additional pathman parameters like 'enable_parent' or 'auto'
 * from PATHMAN_CONFIG_PARAMS
 */
bool
read_pathman_params(Oid relid, Datum *values, bool *isnull)
{
	Relation		rel;
	HeapScanDesc	scan;
	ScanKeyData		key[1];
	Snapshot		snapshot;
	HeapTuple		htup;
	bool			row_found = false;

	ScanKeyInit(&key[0],
				Anum_pathman_config_params_partrel,
				BTEqualStrategyNumber, F_OIDEQ,
				ObjectIdGetDatum(relid));

	rel = heap_open(get_pathman_config_params_relid(false), AccessShareLock);
	snapshot = RegisterSnapshot(GetLatestSnapshot());
	scan = heap_beginscan(rel, snapshot, 1, key);

	/* There should be just 1 row */
	if ((htup = heap_getnext(scan, ForwardScanDirection)) != NULL)
	{
		/* Extract data if necessary */
		heap_deform_tuple(htup, RelationGetDescr(rel), values, isnull);
		row_found = true;

		/* Perform checks for non-NULL columns */
		Assert(!isnull[Anum_pathman_config_params_partrel - 1]);
		Assert(!isnull[Anum_pathman_config_params_enable_parent - 1]);
		Assert(!isnull[Anum_pathman_config_params_auto - 1]);
		Assert(!isnull[Anum_pathman_config_params_spawn_using_bgw - 1]);
	}

	/* Clean resources */
	heap_endscan(scan);
	UnregisterSnapshot(snapshot);
	heap_close(rel, AccessShareLock);

	return row_found;
}

/*
 * Go through the PATHMAN_CONFIG table and create PartRelationInfo entries.
 */
static void
read_pathman_config(void)
{
	Relation		rel;
	HeapScanDesc	scan;
	Snapshot		snapshot;
	HeapTuple		htup;

	/* Open PATHMAN_CONFIG with latest snapshot available */
	rel = heap_open(get_pathman_config_relid(false), AccessShareLock);

	/* Check that 'partrel' column is if regclass type */
	Assert(RelationGetDescr(rel)->
		   attrs[Anum_pathman_config_partrel - 1]->
		   atttypid == REGCLASSOID);

	/* Check that number of columns == Natts_pathman_config */
	Assert(RelationGetDescr(rel)->natts == Natts_pathman_config);

	snapshot = RegisterSnapshot(GetLatestSnapshot());
	scan = heap_beginscan(rel, snapshot, 0, NULL);

	/* Examine each row and create a PartRelationInfo in local cache */
	while((htup = heap_getnext(scan, ForwardScanDirection)) != NULL)
	{
		Datum		values[Natts_pathman_config];
		bool		isnull[Natts_pathman_config];
		Oid			relid; /* partitioned table */

		/* Extract Datums from tuple 'htup' */
		heap_deform_tuple(htup, RelationGetDescr(rel), values, isnull);

		/* These attributes are marked as NOT NULL, check anyway */
		Assert(!isnull[Anum_pathman_config_partrel - 1]);
		Assert(!isnull[Anum_pathman_config_parttype - 1]);
		Assert(!isnull[Anum_pathman_config_attname - 1]);

		/* Extract values from Datums */
		relid = DatumGetObjectId(values[Anum_pathman_config_partrel - 1]);

		/* Check that relation 'relid' exists */
		if (get_rel_type_id(relid) == InvalidOid)
		{
			DisablePathman(); /* disable pg_pathman since config is broken */
			ereport(ERROR,
					(errmsg("table \"%s\" contains nonexistent relation %u",
							PATHMAN_CONFIG, relid),
					 errhint(INIT_ERROR_HINT)));
		}

		/* get_pathman_relation_info() will refresh this entry */
		invalidate_pathman_relation_info(relid, NULL);
	}

	/* Clean resources */
	heap_endscan(scan);
	UnregisterSnapshot(snapshot);
	heap_close(rel, AccessShareLock);
}


/*
 * Validates range constraint. It MUST have one of the following formats:
 *
 *		VARIABLE >= CONST AND VARIABLE < CONST
 *		VARIABLE >= CONST
 *		VARIABLE < CONST
 *
 * Writes 'lower' & 'upper' and 'lower_null' & 'upper_null' values on success.
 */
bool
validate_range_constraint(const Expr *expr,
						  const PartRelationInfo *prel,
						  const AttrNumber part_attno,
						  Datum *lower, Datum *upper,
						  bool *lower_null, bool *upper_null)
{
	const TypeCacheEntry *tce;

	if (!expr)
		return false;

	/* Set default values */
	*lower_null = *upper_null = true;

	/* Find type cache entry for partitioned column's type */
	tce = lookup_type_cache(prel->atttype, TYPECACHE_BTREE_OPFAMILY);

	/* Is it an AND clause? */
	if (and_clause((Node *) expr))
	{
		const BoolExpr *boolexpr = (const BoolExpr *) expr;
		ListCell	   *lc;

		/* Walk through boolexpr's args */
		foreach (lc, boolexpr->args)
		{
			const OpExpr *opexpr = (const OpExpr *) lfirst(lc);

			/* Exit immediately if something is wrong */
			if (!validate_range_opexpr((const Expr *) opexpr, prel, tce, part_attno,
									   lower, upper, lower_null, upper_null))
				return false;
		}

		/* Everything seems to be fine */
		return true;
	}

	/* It might be just an OpExpr clause */
	else return validate_range_opexpr(expr, prel, tce, part_attno,
									  lower, upper, lower_null, upper_null);
}

/* Validates a single expression of kind VAR >= CONST or VAR < CONST */
static bool
validate_range_opexpr(const Expr *expr,
					  const PartRelationInfo *prel,
					  const TypeCacheEntry *tce,
					  const AttrNumber part_attno,
					  Datum *lower, Datum *upper,
					  bool *lower_null, bool *upper_null)
{
	const OpExpr   *opexpr;
	Datum			val;

	if (!expr)
		return false;

	/* Fail fast if it's not an OpExpr node */
	if (!IsA(expr, OpExpr))
		return false;

	/* Perform cast */
	opexpr = (const OpExpr *) expr;

	/* Try reading Const value */
	if (!read_opexpr_const(opexpr, prel, part_attno, &val))
		return false;

	/* Examine the strategy (expect '>=' OR '<') */
	switch (get_op_opfamily_strategy(opexpr->opno, tce->btree_opf))
	{
		case BTGreaterEqualStrategyNumber:
			{
				/* Bound already exists */
				if (*lower_null == false)
					return false;

				*lower_null = false;
				*lower = val;

				return true;
			}

		case BTLessStrategyNumber:
			{
				/* Bound already exists */
				if (*upper_null == false)
					return false;

				*upper_null = false;
				*upper = val;

				return true;
			}

		default:
			return false;
	}
}

/*
 * Reads const value from expressions of kind:
 *		1) VAR >= CONST OR VAR < CONST
 *		2) RELABELTYPE(VAR) >= CONST OR RELABELTYPE(VAR) < CONST
 */
static bool
read_opexpr_const(const OpExpr *opexpr,
				  const PartRelationInfo *prel,
				  const AttrNumber part_attno,
				  Datum *val)
{
	const Node	   *left;
	const Node	   *right;
	const Var	   *part_attr;	/* partitioned column */
	const Const	   *constant;
	bool			cast_success;

	if (list_length(opexpr->args) != 2)
		return false;

	left = linitial(opexpr->args);
	right = lsecond(opexpr->args);

	/* VAR is a part of RelabelType node */
	if (IsA(left, RelabelType) && IsA(right, Const))
	{
		Var *var = (Var *) ((RelabelType *) left)->arg;

		if (IsA(var, Var))
			part_attr = var;
		else
			return false;
	}
	/* left arg is of type VAR */
	else if (IsA(left, Var) && IsA(right, Const))
	{
		part_attr = (Var *) left;
	}
	/* Something is wrong, retreat! */
	else return false;

	/* VAR.attno == partitioned attribute number */
	if (part_attr->varoattno != part_attno)
		return false;

	/* CONST is NOT NULL */
	if (((Const *) right)->constisnull)
		return false;

	constant = (Const *) right;

	/* Cast Const to a proper type if needed */
	*val = perform_type_cast(constant->constvalue,
							 getBaseType(constant->consttype),
							 getBaseType(prel->atttype),
							 &cast_success);

	if (!cast_success)
	{
		elog(WARNING, "Constant type in some check constraint "
					  "does not match the partitioned column's type");

		return false;
	}

	return true;
}

/*
 * Validate hash constraint. It MUST have this exact format:
 *
 *		get_hash_part_idx(TYPE_HASH_PROC(VALUE), PARTITIONS_COUNT) = CUR_PARTITION_HASH
 *
 * Writes 'part_hash' hash value for this partition on success.
 */
bool
validate_hash_constraint(const Expr *expr,
						 const PartRelationInfo *prel,
						 const AttrNumber part_attno,
						 uint32 *part_hash)
{
	const TypeCacheEntry   *tce;
	const OpExpr		   *eq_expr;
	const FuncExpr		   *get_hash_expr,
						   *type_hash_proc_expr;
	const Var			   *var; /* partitioned column */

	if (!expr)
		return false;

	if (!IsA(expr, OpExpr))
		return false;
	eq_expr = (const OpExpr *) expr;

	/* Check that left expression is a function call */
	if (!IsA(linitial(eq_expr->args), FuncExpr))
		return false;

	get_hash_expr = (FuncExpr *) linitial(eq_expr->args); /* get_hash_part_idx(...) */

	/* Is 'eqexpr' an equality operator? */
	tce = lookup_type_cache(get_hash_expr->funcresulttype, TYPECACHE_BTREE_OPFAMILY);
	if (BTEqualStrategyNumber != get_op_opfamily_strategy(eq_expr->opno,
														  tce->btree_opf))
		return false;

	if (list_length(get_hash_expr->args) == 2)
	{
		Node   *first = linitial(get_hash_expr->args);	/* arg #1: TYPE_HASH_PROC(VALUE) */
		Node   *second = lsecond(get_hash_expr->args);	/* arg #2: PARTITIONS_COUNT */
		Const  *cur_partition_hash;						/* hash value for this partition */

		if (!IsA(first, FuncExpr) || !IsA(second, Const))
			return false;

		type_hash_proc_expr = (FuncExpr *) first;

		/* Check that function is indeed TYPE_HASH_PROC */
		if (type_hash_proc_expr->funcid != prel->hash_proc ||
				!(IsA(linitial(type_hash_proc_expr->args), Var) ||
				  IsA(linitial(type_hash_proc_expr->args), RelabelType)))
		{
			return false;
		}

		/* Extract argument into 'var' */
		if (IsA(linitial(type_hash_proc_expr->args), RelabelType))
			var = (Var *) ((RelabelType *) linitial(type_hash_proc_expr->args))->arg;
		else
			var = (Var *) linitial(type_hash_proc_expr->args);

		/* Check that 'var' is the partitioning key attribute */
		if (var->varoattno != part_attno)
			return false;

		/* Check that PARTITIONS_COUNT is equal to total amount of partitions */
		if (DatumGetUInt32(((Const *) second)->constvalue) != PrelChildrenCount(prel))
			return false;

		/* Check that CUR_PARTITION_HASH is Const */
		if (!IsA(lsecond(eq_expr->args), Const))
			return false;

		cur_partition_hash = lsecond(eq_expr->args);

		/* Check that CUR_PARTITION_HASH is NOT NULL */
		if (cur_partition_hash->constisnull)
			return false;

		*part_hash = DatumGetUInt32(cur_partition_hash->constvalue);
		if (*part_hash >= PrelChildrenCount(prel))
			return false;

		return true; /* everything seems to be ok */
	}

	return false;
}

/* needed for find_inheritance_children_array() function */
static int
oid_cmp(const void *p1, const void *p2)
{
	Oid			v1 = *((const Oid *) p1);
	Oid			v2 = *((const Oid *) p2);

	if (v1 < v2)
		return -1;
	if (v1 > v2)
		return 1;
	return 0;
}


/* Parse cstring and build uint32 representing the version */
static uint32
build_sql_facade_version(char *version_cstr)
{
	uint32	version;

	/* expect to see x+.y+.z+ */
	version = strtol(version_cstr, &version_cstr, 10) & 0xFF;

	version <<= 8;
	if (strlen(version_cstr) > 1)
		version |= (strtol(version_cstr + 1, &version_cstr, 10) & 0xFF);

	version <<= 8;
	if (strlen(version_cstr) > 1)
		version |= (strtol(version_cstr + 1, &version_cstr, 10) & 0xFF);

	return version;
}

/* Get version of pg_pathman's facade written in Pl/PgSQL */
static uint32
get_sql_facade_version(void)
{
	Relation		pg_extension_rel;
	ScanKeyData		skey;
	SysScanDesc		scan;
	HeapTuple		htup;

	Datum			datum;
	bool			isnull;
	char		   *version_cstr;

	/* Look up the extension */
	pg_extension_rel = heap_open(ExtensionRelationId, AccessShareLock);

	ScanKeyInit(&skey,
				Anum_pg_extension_extname,
				BTEqualStrategyNumber, F_NAMEEQ,
				CStringGetDatum("pg_pathman"));

	scan = systable_beginscan(pg_extension_rel,
							  ExtensionNameIndexId,
							  true, NULL, 1, &skey);

	htup = systable_getnext(scan);

	/* Exit if pg_pathman's missing */
	if (!HeapTupleIsValid(htup))
		return 0;

	datum = heap_getattr(htup, Anum_pg_extension_extversion,
						 RelationGetDescr(pg_extension_rel), &isnull);
	Assert(isnull == false); /* extversion should not be NULL */

	/* Extract pg_pathman's version as cstring */
	version_cstr = text_to_cstring(DatumGetTextPP(datum));

	systable_endscan(scan);
	heap_close(pg_extension_rel, AccessShareLock);

	return build_sql_facade_version(version_cstr);
}

/* Check that current Pl/PgSQL facade is compatible with internals */
static void
validate_sql_facade_version(uint32 ver)
{
	Assert(ver > 0);

	/* Compare ver to 'lowest compatible frontend' version */
	if (ver < LOWEST_COMPATIBLE_FRONT)
	{
		elog(DEBUG1, "current version: %x, lowest compatible: %x",
					 ver, LOWEST_COMPATIBLE_FRONT);

		DisablePathman(); /* disable pg_pathman since config is broken */
		ereport(ERROR,
				(errmsg("pg_pathman's Pl/PgSQL frontend is incompatible with "
						"its shared library"),
				 errdetail("consider performing an update procedure"),
				 errhint(INIT_ERROR_HINT)));
	}
}<|MERGE_RESOLUTION|>--- conflicted
+++ resolved
@@ -383,155 +383,6 @@
 	/* First, destroy hash tables */
 	hash_destroy(partitioned_rels);
 	hash_destroy(parent_cache);
-<<<<<<< HEAD
-	partitioned_rels = NULL;
-	parent_cache = NULL;
-}
-
-/*
- * Fill PartRelationInfo with partition-related info.
- */
-void
-fill_prel_with_partitions(const Oid *partitions,
-						  const uint32 parts_count,
-						  const char *part_column_name,
-						  PartRelationInfo *prel)
-{
-	uint32			i;
-	Expr		   *con_expr;
-	MemoryContext	mcxt = TopMemoryContext;
-
-	/* Allocate memory for 'prel->children' & 'prel->ranges' (if needed) */
-	prel->children = MemoryContextAllocZero(mcxt, parts_count * sizeof(Oid));
-	if (prel->parttype == PT_RANGE)
-		prel->ranges = MemoryContextAllocZero(mcxt, parts_count * sizeof(RangeEntry));
-	prel->children_count = parts_count;
-
-	for (i = 0; i < PrelChildrenCount(prel); i++)
-	{
-		AttrNumber part_attno;
-
-		/* NOTE: Partitions may have different TupleDescs */
-		part_attno = get_attnum(partitions[i], part_column_name);
-
-		/* Raise ERROR if there's no such column */
-		if (part_attno == InvalidAttrNumber)
-			elog(ERROR, "partition \"%s\" has no column \"%s\"",
-				 get_rel_name_or_relid(partitions[i]),
-				 part_column_name);
-
-		con_expr = get_partition_constraint_expr(partitions[i], part_attno);
-
-		/* Perform a partitioning_type-dependent task */
-		switch (prel->parttype)
-		{
-			case PT_HASH:
-				{
-					uint32	hash; /* hash value < parts_count */
-
-					if (validate_hash_constraint(con_expr, prel, part_attno, &hash))
-						prel->children[hash] = partitions[i];
-					else
-					{
-						DisablePathman(); /* disable pg_pathman since config is broken */
-						ereport(ERROR,
-								(errmsg("wrong constraint format for HASH partition \"%s\"",
-										get_rel_name_or_relid(partitions[i])),
-								 errhint(INIT_ERROR_HINT)));
-					}
-				}
-				break;
-
-			case PT_RANGE:
-				{
-					Datum	lower, upper;
-					bool	lower_null, upper_null;
-
-					if (validate_range_constraint(con_expr, prel, part_attno,
-												  &lower, &upper,
-												  &lower_null, &upper_null))
-					{
-						prel->ranges[i].child_oid = partitions[i];
-
-						prel->ranges[i].min = lower_null ?
-													MakeBoundInf(MINUS_INFINITY) :
-													MakeBound(lower);
-
-						prel->ranges[i].max = upper_null ?
-													MakeBoundInf(PLUS_INFINITY) :
-													MakeBound(upper);
-					}
-					else
-					{
-						DisablePathman(); /* disable pg_pathman since config is broken */
-						ereport(ERROR,
-								(errmsg("wrong constraint format for RANGE partition \"%s\"",
-										get_rel_name_or_relid(partitions[i])),
-								 errhint(INIT_ERROR_HINT)));
-					}
-				}
-				break;
-
-			default:
-			{
-				DisablePathman(); /* disable pg_pathman since config is broken */
-				ereport(ERROR,
-						(errmsg("Unknown partitioning type for relation \"%s\"",
-								get_rel_name_or_relid(PrelParentRelid(prel))),
-						 errhint(INIT_ERROR_HINT)));
-			}
-		}
-	}
-
-	/* Finalize 'prel' for a RANGE-partitioned table */
-	if (prel->parttype == PT_RANGE)
-	{
-		MemoryContext	old_mcxt;
-		FmgrInfo		flinfo;
-
-		/* Prepare function info */
-		fmgr_info(prel->cmp_proc, &flinfo);
-
-		/* Sort partitions by RangeEntry->min asc */
-		qsort_arg((void *) prel->ranges, PrelChildrenCount(prel),
-				  sizeof(RangeEntry), cmp_range_entries,
-				  (void *) &flinfo);
-
-		/* Initialize 'prel->children' array */
-		for (i = 0; i < PrelChildrenCount(prel); i++)
-			prel->children[i] = prel->ranges[i].child_oid;
-
-		/* Copy all min & max Datums to the persistent mcxt */
-		old_mcxt = MemoryContextSwitchTo(TopMemoryContext);
-		for (i = 0; i < PrelChildrenCount(prel); i++)
-		{
-			prel->ranges[i].min = CopyBound(&prel->ranges[i].min,
-											prel->attbyval,
-											prel->attlen);
-
-			prel->ranges[i].max = CopyBound(&prel->ranges[i].max,
-											prel->attbyval,
-											prel->attlen);
-		}
-		MemoryContextSwitchTo(old_mcxt);
-	}
-
-#ifdef USE_ASSERT_CHECKING
-	/* Check that each partition Oid has been assigned properly */
-	if (prel->parttype == PT_HASH)
-		for (i = 0; i < PrelChildrenCount(prel); i++)
-		{
-			if (prel->children[i] == InvalidOid)
-			{
-				DisablePathman(); /* disable pg_pathman since config is broken */
-				elog(ERROR, "pg_pathman's cache for relation \"%s\" "
-							"has not been properly initialized",
-					 get_rel_name_or_relid(PrelParentRelid(prel)));
-			}
-		}
-#endif
-}
-=======
 	hash_destroy(bound_cache);
 
 	partitioned_rels	= NULL;
@@ -542,7 +393,6 @@
 	MemoryContextResetChildren(TopPathmanContext);
 }
 
->>>>>>> dcc08d8e
 
 /*
  * find_inheritance_children
