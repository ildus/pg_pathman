/* ------------------------------------------------------------------------
 *
 * pg_pathman.c
 *		This module sets planner hooks, handles SELECT queries and produces
 *		paths for partitioned tables
 *
 * Copyright (c) 2015-2016, Postgres Professional
 *
 * ------------------------------------------------------------------------
 */

#include "pg_compat.h"

#include "pathman.h"
#include "init.h"
#include "hooks.h"
#include "utils.h"
#include "partition_filter.h"
#include "planner_tree_modification.h"
#include "runtimeappend.h"
#include "runtime_merge_append.h"
#include "xact_handling.h"

#include "postgres.h"
#include "access/heapam.h"
#include "access/htup_details.h"
#include "access/transam.h"
#include "access/xact.h"
#include "catalog/pg_cast.h"
#include "catalog/pg_type.h"
#include "executor/spi.h"
#include "foreign/fdwapi.h"
#include "fmgr.h"
#include "miscadmin.h"
#include "optimizer/clauses.h"
#include "optimizer/prep.h"
#include "optimizer/restrictinfo.h"
#include "optimizer/cost.h"
#include "utils/builtins.h"
#include "utils/datum.h"
#include "utils/lsyscache.h"
#include "utils/memutils.h"
#include "utils/rel.h"
#include "utils/syscache.h"
#include "utils/selfuncs.h"
#include "utils/snapmgr.h"
#include "utils/typcache.h"

PG_MODULE_MAGIC;


PathmanState   *pmstate;
Oid				pathman_config_relid = InvalidOid;
Oid				pathman_config_params_relid = InvalidOid;


/* pg module functions */
void _PG_init(void);

/* Utility functions */
static Node *wrapper_make_expression(WrapperNode *wrap, int index, bool *alwaysTrue);

/* "Partition creation"-related functions */
static Datum extract_binary_interval_from_text(Datum interval_text,
											   Oid part_atttype,
											   Oid *interval_type);
static bool spawn_partitions(Oid partitioned_rel,
							 Datum value,
							 Datum leading_bound,
							 Oid leading_bound_type,
							 FmgrInfo *cmp_proc,
							 Datum interval_binary,
							 Oid interval_type,
							 bool forward,
							 Oid *last_partition);

/* Expression tree handlers */
static WrapperNode *handle_const(const Const *c, WalkerContext *context);
static void handle_binary_opexpr(WalkerContext *context, WrapperNode *result, const Node *varnode, const Const *c);
static void handle_binary_opexpr_param(const PartRelationInfo *prel, WrapperNode *result, const Node *varnode);
static WrapperNode *handle_opexpr(const OpExpr *expr, WalkerContext *context);
static WrapperNode *handle_boolexpr(const BoolExpr *expr, WalkerContext *context);
static WrapperNode *handle_arrexpr(const ScalarArrayOpExpr *expr, WalkerContext *context);
static double estimate_paramsel_using_prel(const PartRelationInfo *prel, int strategy);
static bool pull_var_param(const WalkerContext *ctx, const OpExpr *expr, Node **var_ptr, Node **param_ptr);

static List *make_inh_translation_list_simplified(Relation oldrelation,
												  Relation newrelation,
												  Index newvarno);

/* copied from allpaths.h */
static void set_plain_rel_size(PlannerInfo *root, RelOptInfo *rel,
				   RangeTblEntry *rte);
static void set_plain_rel_pathlist(PlannerInfo *root, RelOptInfo *rel, RangeTblEntry *rte);
static List *accumulate_append_subpath(List *subpaths, Path *path);
static void generate_mergeappend_paths(PlannerInfo *root, RelOptInfo *rel,
						   List *live_childrels,
						   List *all_child_pathkeys,
						   PathKey *pathkeyAsc,
						   PathKey *pathkeyDesc);
static Path *get_cheapest_parameterized_child_path(PlannerInfo *root,
												   RelOptInfo *rel,
												   Relids required_outer);


/*
 * Compare two Datums with the given comarison function
 *
 * flinfo is a pointer to an instance of FmgrInfo
 * arg1, arg2 are Datum instances
 */
#define check_lt(finfo, arg1, arg2) \
	((int) FunctionCall2(finfo, arg1, arg2) < 0)
#define check_le(finfo, arg1, arg2) \
	((int) FunctionCall2(finfo, arg1, arg2) <= 0)
#define check_eq(finfo, arg1, arg2) \
	((int) FunctionCall2(finfo, arg1, arg2) == 0)
#define check_ge(finfo, arg1, arg2) \
	((int) FunctionCall2(finfo, arg1, arg2) >= 0)
#define check_gt(finfo, arg1, arg2) \
	((int) FunctionCall2(finfo, arg1, arg2) > 0)

/* We can transform Param into Const provided that 'econtext' is available */
#define IsConstValue(wcxt, node) \
	( IsA((node), Const) || (WcxtHasExprContext(wcxt) ? IsA((node), Param) : false) )

#define ExtractConst(wcxt, node) \
	( \
		IsA((node), Param) ? \
				extract_const((wcxt), (Param *) (node)) : \
				((Const *) (node)) \
	)


/*
 * Set initial values for all Postmaster's forks.
 */
void
_PG_init(void)
{
	PathmanInitState	temp_init_state;

	if (!process_shared_preload_libraries_in_progress)
	{
		elog(ERROR, "pg_pathman module must be initialized by Postmaster. "
					"Put the following line to configuration file: "
					"shared_preload_libraries='pg_pathman'");
	}

	/* Request additional shared resources */
	RequestAddinShmemSpace(estimate_pathman_shmem_size());

	/* NOTE: we don't need LWLocks now. RequestAddinLWLocks(1); */

	/* Assign pg_pathman's initial state */
	temp_init_state.initialization_needed = true;
	temp_init_state.pg_pathman_enable = true;

	/* Apply initial state */
	restore_pathman_init_state(&temp_init_state);

	/* Initialize 'next' hook pointers */
	set_rel_pathlist_hook_next		= set_rel_pathlist_hook;
	set_rel_pathlist_hook			= pathman_rel_pathlist_hook;
	set_join_pathlist_next			= set_join_pathlist_hook;
	set_join_pathlist_hook			= pathman_join_pathlist_hook;
	shmem_startup_hook_next			= shmem_startup_hook;
	shmem_startup_hook				= pathman_shmem_startup_hook;
	post_parse_analyze_hook_next	= post_parse_analyze_hook;
	post_parse_analyze_hook			= pathman_post_parse_analysis_hook;
	planner_hook_next				= planner_hook;
	planner_hook					= pathman_planner_hook;
	process_utility_hook_next		= ProcessUtility_hook;
	ProcessUtility_hook				= pathman_process_utility_hook;

	/* Initialize static data for all subsystems */
	init_main_pathman_toggles();
	init_runtimeappend_static_data();
	init_runtime_merge_append_static_data();
	init_partition_filter_static_data();
}

/*
<<<<<<< HEAD
 * Disables inheritance for partitioned by pathman relations.
 * It must be done to prevent PostgresSQL from exhaustive search.
 */
void
disable_inheritance(Query *parse)
{
	const PartRelationInfo *prel;
	RangeTblEntry		   *rte;
	MemoryContext			oldcontext;
	ListCell			   *lc;

	/* If query contains CTE (WITH statement) then handle subqueries too */
	disable_inheritance_cte(parse);

	/* If query contains subselects */
	disable_inheritance_subselect(parse);

	foreach(lc, parse->rtable)
	{
		rte = (RangeTblEntry *) lfirst(lc);

		switch(rte->rtekind)
		{
			case RTE_RELATION:
				if (rte->inh)
				{
					/* Look up this relation in pathman local cache */
					prel = get_pathman_relation_info(rte->relid);
					if (prel)
					{
						/* We'll set this flag later */
						rte->inh = false;

						/*
						 * Sometimes user uses the ONLY statement and in this case
						 * rte->inh is also false. We should differ the case
						 * when user uses ONLY statement from case when we
						 * make rte->inh false intentionally.
						 */
						oldcontext = MemoryContextSwitchTo(TopMemoryContext);
						inheritance_enabled_relids = \
							lappend_oid(inheritance_enabled_relids, rte->relid);
						MemoryContextSwitchTo(oldcontext);

						/*
						 * Check if relation was already found with ONLY modifier. In
						 * this case throw an error because we cannot handle
						 * situations when partitioned table used both with and
						 * without ONLY modifier in SELECT queries
						 */
						if (list_member_oid(inheritance_disabled_relids, rte->relid))
							goto disable_error;

						goto disable_next;
					}
				}

				oldcontext = MemoryContextSwitchTo(TopMemoryContext);
				inheritance_disabled_relids = \
					lappend_oid(inheritance_disabled_relids, rte->relid);
				MemoryContextSwitchTo(oldcontext);

				/* Check if relation was already found withoud ONLY modifier */
				if (list_member_oid(inheritance_enabled_relids, rte->relid))
						goto disable_error;
				break;
			case RTE_SUBQUERY:
				/* Recursively disable inheritance for subqueries */
				disable_inheritance(rte->subquery);
				break;
			default:
				break;
		}

disable_next:
		;
	}

	return;

disable_error:
	elog(ERROR, "It is prohibited to query partitioned tables both "
				"with and without ONLY modifier");
}

void
disable_inheritance_cte(Query *parse)
{
	ListCell	  *lc;

	foreach(lc, parse->cteList)
	{
		CommonTableExpr *cte = (CommonTableExpr*) lfirst(lc);

		if (IsA(cte->ctequery, Query))
			disable_inheritance((Query *) cte->ctequery);
	}
}

void
disable_inheritance_subselect(Query *parse)
{
	Node		*quals;

	if (!parse->jointree || !parse->jointree->quals)
		return;

	quals = parse->jointree->quals;
	disable_inheritance_subselect_walker(quals, NULL);
}

static bool
disable_inheritance_subselect_walker(Node *node, void *context)
{
	if (node == NULL)
		return false;

	if (IsA(node, SubLink))
	{
		disable_inheritance((Query *) (((SubLink *) node)->subselect));
		return false;
	}

	return expression_tree_walker(node, disable_inheritance_subselect_walker, (void *) context);
}

/*
 * Checks if query affects only one partition. If true then substitute
 */
void
handle_modification_query(Query *parse)
{
	const PartRelationInfo *prel;
	List				   *ranges;
	RangeTblEntry		   *rte;
	WrapperNode			   *wrap;
	Expr				   *expr;
	WalkerContext			context;

	Assert(parse->commandType == CMD_UPDATE ||
		   parse->commandType == CMD_DELETE);
	Assert(parse->resultRelation > 0);

	rte = rt_fetch(parse->resultRelation, parse->rtable);
	prel = get_pathman_relation_info(rte->relid);

	if (!prel)
		return;

	/* Parse syntax tree and extract partition ranges */
	ranges = list_make1_irange(make_irange(0, PrelLastChild(prel), IR_COMPLETE));
	expr = (Expr *) eval_const_expressions(NULL, parse->jointree->quals);
	if (!expr)
		return;

	/* Parse syntax tree and extract partition ranges */
	InitWalkerContext(&context, prel, NULL, false);
	wrap = walk_expr_tree(expr, &context);

	ranges = irange_list_intersection(ranges, wrap->rangeset);

	/* If only one partition is affected then substitute parent table with partition */
	if (irange_list_length(ranges) == 1)
	{
		IndexRange irange = linitial_irange(ranges);
		if (irange_lower(irange) == irange_upper(irange))
		{
			Oid *children = PrelGetChildrenArray(prel);
			rte->relid = children[irange_lower(irange)];
			rte->inh = false;
		}
	}

	return;
}

/*
 * Build the list of translations from parent Vars to child Vars
 * for an inheritance child.
 *
 * NOTE: Inspired by function make_inh_translation_list().
 */
static List *
make_inh_translation_list_simplified(Relation oldrelation,
									 Relation newrelation,
									 Index newvarno)
{
	List	   *vars = NIL;
	TupleDesc	old_tupdesc = RelationGetDescr(oldrelation);
	TupleDesc	new_tupdesc = RelationGetDescr(newrelation);
	int			oldnatts = RelationGetNumberOfAttributes(oldrelation);
	int			newnatts = RelationGetNumberOfAttributes(newrelation);
	int			old_attno;

	/* Amounts of attributes must match */
	if (oldnatts != newnatts)
		goto inh_translation_list_error;

	/* We expect that parent and partition have an identical tupdesc */
	for (old_attno = 0; old_attno < oldnatts; old_attno++)
	{
		Form_pg_attribute	old_att,
							new_att;
		Oid					atttypid;
		int32				atttypmod;
		Oid					attcollation;

		old_att = old_tupdesc->attrs[old_attno];
		new_att = new_tupdesc->attrs[old_attno];

		/* Attribute definitions must match */
		if (old_att->attisdropped != new_att->attisdropped ||
			old_att->atttypid != new_att->atttypid ||
			old_att->atttypmod != new_att->atttypmod ||
			old_att->attcollation != new_att->attcollation ||
			strcmp(NameStr(old_att->attname), NameStr(new_att->attname)) != 0)
		{
			goto inh_translation_list_error;
		}

		if (old_att->attisdropped)
		{
			/* Just put NULL into this list entry */
			vars = lappend(vars, NULL);
			continue;
		}

		atttypid = old_att->atttypid;
		atttypmod = old_att->atttypmod;
		attcollation = old_att->attcollation;

		vars = lappend(vars, makeVar(newvarno,
									 (AttrNumber) (old_attno + 1),
									 atttypid,
									 atttypmod,
									 attcollation,
									 0));
	}

	/* Everything's ok */
	return vars;

/* We end up here if any attribute differs */
inh_translation_list_error:
	elog(ERROR, "partition \"%s\" must have exact"
				"same structure as parent \"%s\"",
		 RelationGetRelationName(newrelation),
		 RelationGetRelationName(oldrelation));

	return NIL; /* keep compiler happy */
}

/*
=======
>>>>>>> 032d81f1
 * Creates child relation and adds it to root.
 * Returns child index in simple_rel_array.
 *
 * NOTE: This code is partially based on the expand_inherited_rtentry() function.
 */
int
append_child_relation(PlannerInfo *root, Relation parent_relation,
					  Index parent_rti, int ir_index, Oid child_oid,
					  List *wrappers)
{
	RangeTblEntry  *parent_rte,
				   *child_rte;
	RelOptInfo	   *parent_rel,
				   *child_rel;
	Relation		child_relation;
	AppendRelInfo  *appinfo;
	Index			childRTindex;
	PlanRowMark	   *parent_rowmark,
				   *child_rowmark;
	ListCell	   *lc,
				   *lc2;

	parent_rel = root->simple_rel_array[parent_rti];
	parent_rte = root->simple_rte_array[parent_rti];

	/* FIXME: acquire a suitable lock on partition */
	child_relation = heap_open(child_oid, NoLock);

	/* Create RangeTblEntry for child relation */
	child_rte = copyObject(parent_rte);
	child_rte->relid = child_oid;
	child_rte->relkind = child_relation->rd_rel->relkind;
	child_rte->inh = false;
	child_rte->requiredPerms = 0;

	/* Add 'child_rte' to rtable and 'root->simple_rte_array' */
	root->parse->rtable = lappend(root->parse->rtable, child_rte);
	childRTindex = list_length(root->parse->rtable);
	root->simple_rte_array[childRTindex] = child_rte;

	/* Create RelOptInfo for this child (and make some estimates as well) */
	child_rel = build_simple_rel(root, childRTindex, RELOPT_OTHER_MEMBER_REL);

	/* Increase total_table_pages using the 'child_rel' */
	root->total_table_pages += (double) child_rel->pages;


	/* Build an AppendRelInfo for this child */
	appinfo = makeNode(AppendRelInfo);
	appinfo->parent_relid = parent_rti;
	appinfo->child_relid = childRTindex;
	appinfo->parent_reloid = parent_rte->relid;
	appinfo->translated_vars = make_inh_translation_list_simplified(parent_relation,
																	child_relation,
																	childRTindex);

	/* Now append 'appinfo' to 'root->append_rel_list' */
	root->append_rel_list = lappend(root->append_rel_list, appinfo);

	/* Adjust target list for this child */
	adjust_targetlist_compat(root, child_rel, parent_rel, appinfo);

	/*
	 * Copy restrictions. If it's not the parent table, copy only
	 * those restrictions that are related to this partition.
	 */
	child_rel->baserestrictinfo = NIL;
	if (parent_rte->relid != child_oid)
	{
		List *childquals = NIL;

		forboth(lc, wrappers, lc2, parent_rel->baserestrictinfo)
		{
			WrapperNode	   *wrap = (WrapperNode *) lfirst(lc);
			Node		   *new_clause;
			bool			always_true;

			/* Generate a set of clauses for this child using WrapperNode */
			new_clause = wrapper_make_expression(wrap, ir_index, &always_true);

			/* Don't add this clause if it's always true */
			if (always_true)
				continue;

			/* Clause should not be NULL */
			Assert(new_clause);
			childquals = lappend(childquals, new_clause);
		}

		childquals = (List *) adjust_appendrel_attrs(root,
													 (Node *) childquals,
													 appinfo);
		childquals = make_restrictinfos_from_actual_clauses(root, childquals);
		child_rel->baserestrictinfo = childquals;
	}
	/* If it's the parent table, copy all restrictions */
	else
	{
		List *childquals = NIL;

		childquals = get_all_actual_clauses(parent_rel->baserestrictinfo);
		childquals = (List *) adjust_appendrel_attrs(root,
													 (Node *) childquals,
													 appinfo);
		childquals = make_restrictinfos_from_actual_clauses(root, childquals);
		child_rel->baserestrictinfo = childquals;
	}

	/*
	 * We have to make child entries in the EquivalenceClass data
	 * structures as well.
	 */
	if (parent_rel->has_eclass_joins || has_useful_pathkeys(root, parent_rel))
		add_child_rel_equivalences(root, appinfo, parent_rel, child_rel);
	child_rel->has_eclass_joins = parent_rel->has_eclass_joins;

	/* Recalc parent relation tuples count */
	parent_rel->tuples += child_rel->tuples;

	/* Close child relations, but keep locks */
	heap_close(child_relation, NoLock);


	/* Create rowmarks required for child rels */
	parent_rowmark = get_plan_rowmark(root->rowMarks, parent_rti);
	if (parent_rowmark)
	{
		child_rowmark = makeNode(PlanRowMark);

		child_rowmark->rti = childRTindex;
		child_rowmark->prti = parent_rti;
		child_rowmark->rowmarkId = parent_rowmark->rowmarkId;
		/* Reselect rowmark type, because relkind might not match parent */
		child_rowmark->markType = select_rowmark_type(child_rte,
													  parent_rowmark->strength);
		child_rowmark->allMarkTypes = (1 << child_rowmark->markType);
		child_rowmark->strength = parent_rowmark->strength;
		child_rowmark->waitPolicy = parent_rowmark->waitPolicy;
		child_rowmark->isParent = false;

		/* Include child's rowmark type in parent's allMarkTypes */
		parent_rowmark->allMarkTypes |= child_rowmark->allMarkTypes;

		root->rowMarks = lappend(root->rowMarks, child_rowmark);

		parent_rowmark->isParent = true;
	}

	return childRTindex;
}

/* Convert wrapper into expression for given index */
static Node *
wrapper_make_expression(WrapperNode *wrap, int index, bool *alwaysTrue)
{
	bool	lossy, found;

	*alwaysTrue = false;
	/*
	 * TODO: use faster algorithm using knowledge that we enumerate indexes
	 * sequntially.
	 */
	found = irange_list_find(wrap->rangeset, index, &lossy);

	/* Return NULL for always true and always false. */
	if (!found)
		return NULL;

	if (!lossy)
	{
		*alwaysTrue = true;
		return NULL;
	}

	if (IsA(wrap->orig, BoolExpr))
	{
		const BoolExpr *expr = (const BoolExpr *) wrap->orig;
		BoolExpr	   *result;

		if (expr->boolop == OR_EXPR || expr->boolop == AND_EXPR)
		{
			ListCell   *lc;
			List	   *args = NIL;

			foreach (lc, wrap->args)
			{
				Node   *arg;
				bool	childAlwaysTrue;

				arg = wrapper_make_expression((WrapperNode *) lfirst(lc),
											  index, &childAlwaysTrue);
#ifdef USE_ASSERT_CHECKING
				/*
				 * We shouldn't get there for always true clause under OR and
				 * always false clause under AND.
				 */
				if (expr->boolop == OR_EXPR)
					Assert(!childAlwaysTrue);
				if (expr->boolop == AND_EXPR)
					Assert(arg || childAlwaysTrue);
#endif
				if (arg)
					args = lappend(args, arg);
			}

			Assert(list_length(args) >= 1);

			/* Remove redundant OR/AND when child is single. */
			if (list_length(args) == 1)
				return (Node *) linitial(args);

			result = makeNode(BoolExpr);
			result->xpr.type = T_BoolExpr;
			result->args = args;
			result->boolop = expr->boolop;
			result->location = expr->location;
			return (Node *) result;
		}
		else
			return copyObject(wrap->orig);
	}
	else
		return copyObject(wrap->orig);
}

/*
 * Recursive function to walk through conditions tree
 */
WrapperNode *
walk_expr_tree(Expr *expr, WalkerContext *context)
{
	WrapperNode *result;

	switch (nodeTag(expr))
	{
		/* Useful for INSERT optimization */
		case T_Const:
			return handle_const((Const *) expr, context);

		/* AND, OR, NOT expressions */
		case T_BoolExpr:
			return handle_boolexpr((BoolExpr *) expr, context);

		/* =, !=, <, > etc. */
		case T_OpExpr:
			return handle_opexpr((OpExpr *) expr, context);

		/* IN expression */
		case T_ScalarArrayOpExpr:
			return handle_arrexpr((ScalarArrayOpExpr *) expr, context);

		default:
			result = (WrapperNode *) palloc(sizeof(WrapperNode));
			result->orig = (const Node *) expr;
			result->args = NIL;
			result->paramsel = 1.0;

			result->rangeset = list_make1_irange(
						make_irange(0, PrelLastChild(context->prel), IR_LOSSY));

			return result;
	}
}

/*
 * Append\prepend partitions if there's no partition to store 'value'.
 *
 * Used by create_partitions_internal().
 *
 * NB: 'value' type is not needed since we've already taken
 * it into account while searching for the 'cmp_proc'.
 */
static bool
spawn_partitions(Oid partitioned_rel,		/* parent's Oid */
				 Datum value,				/* value to be INSERTed */
				 Datum leading_bound,		/* current global min\max */
				 Oid leading_bound_type,	/* type of the boundary */
				 FmgrInfo *cmp_proc,		/* cmp(value, leading_bound) */
				 Datum interval_binary,		/* interval in binary form */
				 Oid interval_type,			/* INTERVALOID or prel->atttype */
				 bool forward,				/* append\prepend */
				 Oid *last_partition)		/* result (Oid of the last partition) */
{
/* Cache "+"(leading_bound, interval) or "-"(leading_bound, interval) operator */
#define CacheOperator(finfo, opname, arg1, arg2, is_cached) \
	do { \
		if (!is_cached) \
		{ \
			fmgr_info(get_binary_operator_oid((opname), (arg1), (arg2)), \
					  (finfo)); \
			is_cached = true; \
		} \
	} while (0)

/* Use "<" for prepend & ">=" for append */
#define do_compare(compar, a, b, fwd) \
	( \
		(fwd) ? \
			check_ge((compar), (a), (b)) : \
			check_lt((compar), (a), (b)) \
	)

	FmgrInfo 	interval_move_bound; /* function to move upper\lower boundary */
	bool		interval_move_bound_cached = false; /* is it cached already? */
	bool		spawned = false;

	Datum		cur_part_leading = leading_bound;

	char	   *query;

	/* Create querty statement */
	query = psprintf("SELECT part::regclass "
					 "FROM %s.create_single_range_partition($1, $2, $3) AS part",
					 get_namespace_name(get_pathman_schema()));

	/* Execute comparison function cmp(value, cur_part_leading) */
	while (do_compare(cmp_proc, value, cur_part_leading, forward))
	{
		char   *nulls = NULL; /* no params are NULL */
		Oid		types[3] = { REGCLASSOID, leading_bound_type, leading_bound_type };
		Datum	values[3];
		int		ret;

		/* Assign the 'following' boundary to current 'leading' value */
		Datum	cur_part_following = cur_part_leading;

		CacheOperator(&interval_move_bound, (forward ? "+" : "-"),
					  leading_bound_type, interval_type, interval_move_bound_cached);

		/* Move leading bound by interval (leading +\- INTERVAL) */
		cur_part_leading = FunctionCall2(&interval_move_bound,
										 cur_part_leading,
										 interval_binary);

		/* Fill in 'values' with parent's Oid and correct boundaries... */
		values[0] = partitioned_rel; /* partitioned table's Oid */
		values[1] = forward ? cur_part_following : cur_part_leading; /* value #1 */
		values[2] = forward ? cur_part_leading : cur_part_following; /* value #2 */

		/* ...and create partition */
		ret = SPI_execute_with_args(query, 3, types, values, nulls, false, 0);
		if (ret != SPI_OK_SELECT)
			elog(ERROR, "Could not spawn a partition");

		/* Set 'last_partition' if necessary */
		if (last_partition)
		{
			HeapTuple	htup = SPI_tuptable->vals[0];
			Datum		partid;
			bool		isnull;

			Assert(SPI_processed == 1);
			Assert(SPI_tuptable->tupdesc->natts == 1);
			partid = SPI_getbinval(htup, SPI_tuptable->tupdesc, 1, &isnull);

			*last_partition = DatumGetObjectId(partid);
		}

#ifdef USE_ASSERT_CHECKING
		elog(DEBUG2, "%s partition with following='%s' & leading='%s' [%u]",
			 (forward ? "Appending" : "Prepending"),
			 DebugPrintDatum(cur_part_following, leading_bound_type),
			 DebugPrintDatum(cur_part_leading, leading_bound_type),
			 MyProcPid);
#endif

		/* We have spawned at least 1 partition */
		spawned = true;
	}

	pfree(query);

	return spawned;
}

/*
 * Convert interval from TEXT to binary form using partitioned column's type.
 */
static Datum
extract_binary_interval_from_text(Datum interval_text,	/* interval as TEXT */
								  Oid part_atttype,		/* partitioned column's type */
								  Oid *interval_type)	/* returned value */
{
	Datum		interval_binary;
	const char *interval_cstring;

	interval_cstring = TextDatumGetCString(interval_text);

	/* If 'part_atttype' is a *date type*, cast 'range_interval' to INTERVAL */
	if (is_date_type_internal(part_atttype))
	{
		int32	interval_typmod = PATHMAN_CONFIG_interval_typmod;

		/* Convert interval from CSTRING to internal form */
		interval_binary = DirectFunctionCall3(interval_in,
											  CStringGetDatum(interval_cstring),
											  ObjectIdGetDatum(InvalidOid),
											  Int32GetDatum(interval_typmod));
		if (interval_type)
			*interval_type = INTERVALOID;
	}
	/* Otherwise cast it to the partitioned column's type */
	else
	{
		HeapTuple	htup;
		Oid			typein_proc = InvalidOid;

		htup = SearchSysCache1(TYPEOID, ObjectIdGetDatum(part_atttype));
		if (HeapTupleIsValid(htup))
		{
			typein_proc = ((Form_pg_type) GETSTRUCT(htup))->typinput;
			ReleaseSysCache(htup);
		}
		else
			elog(ERROR, "Cannot find input function for type %u", part_atttype);

		/*
		 * Convert interval from CSTRING to 'prel->atttype'.
		 *
		 * Note: We pass 3 arguments in case
		 * 'typein_proc' also takes Oid & typmod.
		 */
		interval_binary = OidFunctionCall3(typein_proc,
										   CStringGetDatum(interval_cstring),
										   ObjectIdGetDatum(part_atttype),
										   Int32GetDatum(-1));
		if (interval_type)
			*interval_type = part_atttype;
	}

	return interval_binary;
}

/*
 * Append partitions (if needed) and return Oid of the partition to contain value.
 *
 * NB: This function should not be called directly, use create_partitions() instead.
 */
Oid
create_partitions_internal(Oid relid, Datum value, Oid value_type)
{
	MemoryContext	old_mcxt = CurrentMemoryContext;
	Oid				partid = InvalidOid; /* last created partition (or InvalidOid) */

	PG_TRY();
	{
		const PartRelationInfo *prel;
		Datum					values[Natts_pathman_config];
		bool					isnull[Natts_pathman_config];

		/* Get both PartRelationInfo & PATHMAN_CONFIG contents for this relation */
		if (pathman_config_contains_relation(relid, values, isnull, NULL))
		{
			Oid			base_atttype;		/* base type of prel->atttype */
			Oid			base_value_type;	/* base type of value_type */

			Datum		min_rvalue,			/* absolute MIN */
						max_rvalue;			/* absolute MAX */

			Oid			interval_type = InvalidOid;
			Datum		interval_binary, /* assigned 'width' of a single partition */
						interval_text;

			FmgrInfo	interval_type_cmp;

			/* Fetch PartRelationInfo by 'relid' */
			prel = get_pathman_relation_info(relid);
			shout_if_prel_is_invalid(relid, prel, PT_RANGE);

			/* Fetch base types of prel->atttype & value_type */
			base_atttype = getBaseType(prel->atttype);
			base_value_type = getBaseType(value_type);

			/* Read max & min range values from PartRelationInfo */
			min_rvalue = PrelGetRangesArray(prel)[0].min;
			max_rvalue = PrelGetRangesArray(prel)[PrelLastChild(prel)].max;

			/* Copy datums on order to protect them from cache invalidation */
			min_rvalue = datumCopy(min_rvalue, prel->attbyval, prel->attlen);
			max_rvalue = datumCopy(max_rvalue, prel->attbyval, prel->attlen);

			/* Retrieve interval as TEXT from tuple */
			interval_text = values[Anum_pathman_config_range_interval - 1];

			/* Convert interval to binary representation */
			interval_binary = extract_binary_interval_from_text(interval_text,
																base_atttype,
																&interval_type);

			/* Fill the FmgrInfo struct with a cmp(value, part_attribute) function */
			fill_type_cmp_fmgr_info(&interval_type_cmp, base_value_type, base_atttype);

			if (SPI_connect() != SPI_OK_CONNECT)
				elog(ERROR, "could not connect using SPI");

			/* while (value >= MAX) ... */
			spawn_partitions(PrelParentRelid(prel), value, max_rvalue,
							 base_atttype, &interval_type_cmp, interval_binary,
							 interval_type, true, &partid);

			/* while (value < MIN) ... */
			if (partid == InvalidOid)
				spawn_partitions(PrelParentRelid(prel), value, min_rvalue,
								 base_atttype, &interval_type_cmp, interval_binary,
								 interval_type, false, &partid);

			SPI_finish(); /* close SPI connection */
		}
		else
			elog(ERROR, "pg_pathman's config does not contain relation \"%s\"",
				 get_rel_name_or_relid(relid));
	}
	PG_CATCH();
	{
		ErrorData *edata;

		/* Switch to the original context & copy edata */
		MemoryContextSwitchTo(old_mcxt);
		edata = CopyErrorData();
		FlushErrorState();

		elog(LOG, "create_partitions_internal(): %s [%u]",
			 edata->message, MyProcPid);

		FreeErrorData(edata);

		SPI_finish(); /* no problem if not connected */

		/* Reset 'partid' in case of error */
		partid = InvalidOid;
	}
	PG_END_TRY();

	return partid;
}

/*
 * Create RANGE partitions (if needed) using either BGW or current backend.
 *
 * Returns Oid of the partition to store 'value'.
 */
Oid
create_partitions(Oid relid, Datum value, Oid value_type)
{
	TransactionId	rel_xmin;
	Oid				last_partition = InvalidOid;

	/* Check that table is partitioned and fetch xmin */
	if (pathman_config_contains_relation(relid, NULL, NULL, &rel_xmin))
	{
		bool part_in_prev_xact =
					TransactionIdPrecedes(rel_xmin, GetCurrentTransactionId()) ||
					TransactionIdEquals(rel_xmin, FrozenTransactionId);

		/*
		 * If table has been partitioned in some previous xact AND
		 * we don't hold any conflicting locks, run BGWorker.
		 */
		if (part_in_prev_xact && !xact_bgw_conflicting_lock_exists(relid))
		{
			elog(DEBUG2, "create_partitions(): chose BGWorker [%u]", MyProcPid);
			last_partition = create_partitions_bg_worker(relid, value, value_type);
		}
		/* Else it'd be better for the current backend to create partitions */
		else
		{
			elog(DEBUG2, "create_partitions(): chose backend [%u]", MyProcPid);
			last_partition = create_partitions_internal(relid, value, value_type);
		}
	}
	else
		elog(ERROR, "relation \"%s\" is not partitioned by pg_pathman",
			 get_rel_name_or_relid(relid));

	/* Check that 'last_partition' is valid */
	if (last_partition == InvalidOid)
		elog(ERROR, "could not create new partitions for relation \"%s\"",
			 get_rel_name_or_relid(relid));

	return last_partition;
}

/*
 * Given RangeEntry array and 'value', return selected
 * RANGE partitions inside the WrapperNode.
 */
void
select_range_partitions(const Datum value,
						FmgrInfo *cmp_func,
						const RangeEntry *ranges,
						const int nranges,
						const int strategy,
						WrapperNode *result)
{
	const RangeEntry   *current_re;
	bool				lossy = false,
						is_less,
						is_greater;

#ifdef USE_ASSERT_CHECKING
	bool				found = false;
	int					counter = 0;
#endif

	int					i,
						startidx = 0,
						endidx = nranges - 1,
						cmp_min,
						cmp_max;

	/* Initial value (no missing partitions found) */
	result->found_gap = false;

	/* Check boundaries */
	if (nranges == 0)
	{
		result->rangeset = NIL;
		return;
	}
	else
	{
		Assert(ranges);
		Assert(cmp_func);

		/* Corner cases */
		cmp_min = FunctionCall2(cmp_func, value, ranges[startidx].min),
		cmp_max = FunctionCall2(cmp_func, value, ranges[endidx].max);

		if ((cmp_min <= 0 && strategy == BTLessStrategyNumber) ||
			(cmp_min < 0 && (strategy == BTLessEqualStrategyNumber ||
							 strategy == BTEqualStrategyNumber)))
		{
			result->rangeset = NIL;
			return;
		}

		if (cmp_max >= 0 && (strategy == BTGreaterEqualStrategyNumber ||
							 strategy == BTGreaterStrategyNumber ||
							 strategy == BTEqualStrategyNumber))
		{
			result->rangeset = NIL;
			return;
		}

		if ((cmp_min < 0 && strategy == BTGreaterStrategyNumber) ||
			(cmp_min <= 0 && strategy == BTGreaterEqualStrategyNumber))
		{
			result->rangeset = list_make1_irange(make_irange(startidx,
															 endidx,
															 IR_COMPLETE));
			return;
		}

		if (cmp_max >= 0 && (strategy == BTLessEqualStrategyNumber ||
							 strategy == BTLessStrategyNumber))
		{
			result->rangeset = list_make1_irange(make_irange(startidx,
															 endidx,
															 IR_COMPLETE));
			return;
		}
	}

	/* Binary search */
	while (true)
	{
		Assert(cmp_func);

		i = startidx + (endidx - startidx) / 2;
		Assert(i >= 0 && i < nranges);

		current_re = &ranges[i];

		cmp_min = FunctionCall2(cmp_func, value, current_re->min);
		cmp_max = FunctionCall2(cmp_func, value, current_re->max);

		is_less = (cmp_min < 0 || (cmp_min == 0 && strategy == BTLessStrategyNumber));
		is_greater = (cmp_max > 0 || (cmp_max >= 0 && strategy != BTLessStrategyNumber));

		if (!is_less && !is_greater)
		{
			if (strategy == BTGreaterEqualStrategyNumber && cmp_min == 0)
				lossy = false;
			else if (strategy == BTLessStrategyNumber && cmp_max == 0)
				lossy = false;
			else
				lossy = true;
#ifdef USE_ASSERT_CHECKING
			found = true;
#endif
			break;
		}

		/* If we still haven't found partition then it doesn't exist */
		if (startidx >= endidx)
		{
			result->rangeset = NIL;
			result->found_gap = true;
			return;
		}

		if (is_less)
			endidx = i - 1;
		else if (is_greater)
			startidx = i + 1;

		/* For debug's sake */
		Assert(++counter < 100);
	}

	Assert(found);

	/* Filter partitions */
	switch(strategy)
	{
		case BTLessStrategyNumber:
		case BTLessEqualStrategyNumber:
			if (lossy)
			{
				result->rangeset = list_make1_irange(make_irange(i, i, IR_LOSSY));
				if (i > 0)
					result->rangeset = lcons_irange(make_irange(0, i - 1, IR_COMPLETE),
													result->rangeset);
			}
			else
			{
				result->rangeset = list_make1_irange(make_irange(0, i, IR_COMPLETE));
			}
			break;

		case BTEqualStrategyNumber:
			result->rangeset = list_make1_irange(make_irange(i, i, IR_LOSSY));
			break;

		case BTGreaterEqualStrategyNumber:
		case BTGreaterStrategyNumber:
			if (lossy)
			{
				result->rangeset = list_make1_irange(make_irange(i, i, IR_LOSSY));
				if (i < nranges - 1)
					result->rangeset =
							lappend_irange(result->rangeset,
										   make_irange(i + 1,
													   nranges - 1,
													   IR_COMPLETE));
			}
			else
			{
				result->rangeset =
						list_make1_irange(make_irange(i,
													  nranges - 1,
													  IR_COMPLETE));
			}
			break;

		default:
			elog(ERROR, "Unknown btree strategy (%u)", strategy);
			break;
	}
}

/*
 * This function determines which partitions should appear in query plan.
 */
static void
handle_binary_opexpr(WalkerContext *context, WrapperNode *result,
					 const Node *varnode, const Const *c)
{
	int						strategy;
	TypeCacheEntry		   *tce;
	FmgrInfo				cmp_func;
	Oid						vartype;
	const OpExpr		   *expr = (const OpExpr *) result->orig;
	const PartRelationInfo *prel = context->prel;

	Assert(IsA(varnode, Var) || IsA(varnode, RelabelType));

	vartype = !IsA(varnode, RelabelType) ?
			((Var *) varnode)->vartype :
			((RelabelType *) varnode)->resulttype;

	/* Exit if Constant is NULL */
	if (c->constisnull)
	{
		result->rangeset = NIL;
		result->paramsel = 1.0;
		return;
	}

	tce = lookup_type_cache(vartype, TYPECACHE_BTREE_OPFAMILY);
	strategy = get_op_opfamily_strategy(expr->opno, tce->btree_opf);

	/* There's no strategy for this operator, go to end */
	if (strategy == 0)
		goto binary_opexpr_return;

	fill_type_cmp_fmgr_info(&cmp_func,
							getBaseType(c->consttype),
							getBaseType(prel->atttype));

	switch (prel->parttype)
	{
		case PT_HASH:
			/* If strategy is "=", select one partiton */
			if (strategy == BTEqualStrategyNumber)
			{
				Datum	value = OidFunctionCall1(prel->hash_proc, c->constvalue);
				uint32	idx = hash_to_part_index(DatumGetInt32(value),
												 PrelChildrenCount(prel));

				result->paramsel = estimate_paramsel_using_prel(prel, strategy);
				result->rangeset = list_make1_irange(make_irange(idx, idx, IR_LOSSY));

				return; /* exit on equal */
			}
			/* Else go to end */
			else goto binary_opexpr_return;

		case PT_RANGE:
			{
				select_range_partitions(c->constvalue,
										&cmp_func,
										PrelGetRangesArray(context->prel),
										PrelChildrenCount(context->prel),
										strategy,
										result);

				result->paramsel = estimate_paramsel_using_prel(prel, strategy);

				return; /* done, now exit */
			}

		default:
			elog(ERROR, "Unknown partitioning type %u", prel->parttype);
	}

binary_opexpr_return:
	result->rangeset = list_make1_irange(make_irange(0, PrelLastChild(prel), IR_LOSSY));
	result->paramsel = 1.0;
}

/*
 * Estimate selectivity of parametrized quals.
 */
static void
handle_binary_opexpr_param(const PartRelationInfo *prel,
						   WrapperNode *result, const Node *varnode)
{
	const OpExpr	   *expr = (const OpExpr *) result->orig;
	TypeCacheEntry	   *tce;
	int					strategy;
	Oid					vartype;

	Assert(IsA(varnode, Var) || IsA(varnode, RelabelType));

	vartype = !IsA(varnode, RelabelType) ?
			((Var *) varnode)->vartype :
			((RelabelType *) varnode)->resulttype;

	/* Determine operator type */
	tce = lookup_type_cache(vartype, TYPECACHE_BTREE_OPFAMILY);
	strategy = get_op_opfamily_strategy(expr->opno, tce->btree_opf);

	result->rangeset = list_make1_irange(make_irange(0, PrelLastChild(prel), IR_LOSSY));
	result->paramsel = estimate_paramsel_using_prel(prel, strategy);
}

/*
 * Extracted common 'paramsel' estimator.
 */
static double
estimate_paramsel_using_prel(const PartRelationInfo *prel, int strategy)
{
	/* If it's "=", divide by partitions number */
	if (strategy == BTEqualStrategyNumber)
		return 1.0 / (double) PrelChildrenCount(prel);

	/* Default selectivity estimate for inequalities */
	else if (prel->parttype == PT_RANGE && strategy > 0)
		return DEFAULT_INEQ_SEL;

	/* Else there's not much to do */
	else return 1.0;
}

/*
 * Convert hash value to the partition index.
 */
uint32
hash_to_part_index(uint32 value, uint32 partitions)
{
	return value % partitions;
}

search_rangerel_result
search_range_partition_eq(const Datum value,
						  FmgrInfo *cmp_func,
						  const PartRelationInfo *prel,
						  RangeEntry *out_re) /* returned RangeEntry */
{
	RangeEntry *ranges;
	int			nranges;
	WrapperNode	result;

	ranges = PrelGetRangesArray(prel);
	nranges = PrelChildrenCount(prel);

	select_range_partitions(value,
							cmp_func,
							ranges,
							nranges,
							BTEqualStrategyNumber,
							&result);

	if (result.found_gap)
	{
		return SEARCH_RANGEREL_GAP;
	}
	else if (result.rangeset == NIL)
	{
		return SEARCH_RANGEREL_OUT_OF_RANGE;
	}
	else
	{
		IndexRange irange = linitial_irange(result.rangeset);

		Assert(list_length(result.rangeset) == 1);
		Assert(irange_lower(irange) == irange_upper(irange));
		Assert(is_irange_valid(irange));

		/* Write result to the 'out_rentry' if necessary */
		if (out_re)
			memcpy((void *) out_re,
				   (const void *) &ranges[irange_lower(irange)],
				   sizeof(RangeEntry));

		return SEARCH_RANGEREL_FOUND;
	}
}

static Const *
extract_const(WalkerContext *wcxt, Param *param)
{
	ExprState  *estate = ExecInitExpr((Expr *) param, NULL);
	bool		isnull;
	Datum		value = ExecEvalExpr(estate, wcxt->econtext, &isnull, NULL);

	return makeConst(param->paramtype, param->paramtypmod,
					 param->paramcollid, get_typlen(param->paramtype),
					 value, isnull, get_typbyval(param->paramtype));
}

static WrapperNode *
handle_const(const Const *c, WalkerContext *context)
{
	const PartRelationInfo *prel = context->prel;
	WrapperNode			   *result = (WrapperNode *) palloc0(sizeof(WrapperNode));
	int						strategy = BTEqualStrategyNumber;

	result->orig = (const Node *) c;

	/*
	 * Had to add this check for queries like:
	 *   select * from test.hash_rel where txt = NULL;
	 */
	if (!context->for_insert || c->constisnull)
	{
		result->rangeset = NIL;
		result->paramsel = 1.0;

		return result;
	}

	switch (prel->parttype)
	{
		case PT_HASH:
			{
				Datum	value = OidFunctionCall1(prel->hash_proc, c->constvalue);
				uint32	idx = hash_to_part_index(DatumGetInt32(value),
												 PrelChildrenCount(prel));

				result->paramsel = estimate_paramsel_using_prel(prel, strategy);
				result->rangeset = list_make1_irange(make_irange(idx, idx, IR_LOSSY));
			}
			break;

		case PT_RANGE:
			{
				FmgrInfo	cmp_finfo;

				fill_type_cmp_fmgr_info(&cmp_finfo,
										getBaseType(c->consttype),
										getBaseType(prel->atttype));

				select_range_partitions(c->constvalue,
										&cmp_finfo,
										PrelGetRangesArray(context->prel),
										PrelChildrenCount(context->prel),
										strategy,
										result);

				result->paramsel = estimate_paramsel_using_prel(prel, strategy);
			}
			break;

		default:
			elog(ERROR, "Unknown partitioning type %u", prel->parttype);
			break;
	}

	return result;
}

/*
 * Operator expression handler
 */
static WrapperNode *
handle_opexpr(const OpExpr *expr, WalkerContext *context)
{
	WrapperNode	*result = (WrapperNode *) palloc0(sizeof(WrapperNode));
	Node		*var, *param;
	const PartRelationInfo *prel = context->prel;

	result->orig = (const Node *) expr;
	result->args = NIL;

	if (list_length(expr->args) == 2)
	{
		if (pull_var_param(context, expr, &var, &param))
		{
			if (IsConstValue(context, param))
			{
				handle_binary_opexpr(context, result, var, ExtractConst(context, param));
				return result;
			}
			else if (IsA(param, Param) || IsA(param, Var))
			{
				handle_binary_opexpr_param(prel, result, var);
				return result;
			}
		}
	}

	result->rangeset = list_make1_irange(make_irange(0, PrelLastChild(prel), IR_LOSSY));
	result->paramsel = 1.0;
	return result;
}

/*
 * Checks if expression is a KEY OP PARAM or PARAM OP KEY,
 * where KEY is partition key (it could be Var or RelableType) and PARAM is
 * whatever. Function returns variable (or RelableType) and param via var_ptr
 * and param_ptr pointers. If partition key isn't in expression then function
 * returns false.
 */
static bool
pull_var_param(const WalkerContext *ctx,
			   const OpExpr *expr,
			   Node **var_ptr,
			   Node **param_ptr)
{
	Node   *left = linitial(expr->args),
		   *right = lsecond(expr->args);
	Var	   *v = NULL;

	/* Check the case when variable is on the left side */
	if (IsA(left, Var) || IsA(left, RelabelType))
	{
		v = !IsA(left, RelabelType) ?
						(Var *) left :
						(Var *) ((RelabelType *) left)->arg;

		/* Check if 'v' is partitioned column of 'prel' */
		if (v->varoattno == ctx->prel->attnum &&
			v->varno == ctx->prel_varno)
		{
			*var_ptr = left;
			*param_ptr = right;
			return true;
		}
	}

	/* ... variable is on the right side */
	if (IsA(right, Var) || IsA(right, RelabelType))
	{
		v = !IsA(right, RelabelType) ?
						(Var *) right :
						(Var *) ((RelabelType *) right)->arg;

		/* Check if 'v' is partitioned column of 'prel' */
		if (v->varoattno == ctx->prel->attnum &&
			v->varno == ctx->prel_varno)
		{
			*var_ptr = right;
			*param_ptr = left;
			return true;
		}
	}

	/* Variable isn't a partitionig key */
	return false;
}

/*
 * Boolean expression handler
 */
static WrapperNode *
handle_boolexpr(const BoolExpr *expr, WalkerContext *context)
{
	WrapperNode	*result = (WrapperNode *) palloc0(sizeof(WrapperNode));
	ListCell	*lc;
	const PartRelationInfo *prel = context->prel;

	result->orig = (const Node *)expr;
	result->args = NIL;
	result->paramsel = 1.0;

	if (expr->boolop == AND_EXPR)
		result->rangeset = list_make1_irange(make_irange(0,
														 PrelLastChild(prel),
														 IR_COMPLETE));
	else
		result->rangeset = NIL;

	foreach (lc, expr->args)
	{
		WrapperNode *arg;

		arg = walk_expr_tree((Expr *) lfirst(lc), context);
		result->args = lappend(result->args, arg);

		switch (expr->boolop)
		{
			case OR_EXPR:
				result->rangeset = irange_list_union(result->rangeset,
													 arg->rangeset);
				break;

			case AND_EXPR:
				result->rangeset = irange_list_intersection(result->rangeset,
															arg->rangeset);
				result->paramsel *= arg->paramsel;
				break;

			default:
				result->rangeset = list_make1_irange(make_irange(0,
																 PrelLastChild(prel),
																 IR_COMPLETE));
				break;
		}
	}

	if (expr->boolop == OR_EXPR)
	{
		int totallen = irange_list_length(result->rangeset);

		foreach (lc, result->args)
		{
			WrapperNode	   *arg = (WrapperNode *) lfirst(lc);
			int				len = irange_list_length(arg->rangeset);

			result->paramsel *= (1.0 - arg->paramsel * (double)len / (double)totallen);
		}
		result->paramsel = 1.0 - result->paramsel;
	}

	return result;
}

/*
 * Scalar array expression
 */
static WrapperNode *
handle_arrexpr(const ScalarArrayOpExpr *expr, WalkerContext *context)
{
	WrapperNode *result = (WrapperNode *) palloc(sizeof(WrapperNode));
	Node		*varnode = (Node *) linitial(expr->args);
	Var			*var;
	Node		*arraynode = (Node *) lsecond(expr->args);
	const PartRelationInfo *prel = context->prel;

	result->orig = (const Node *) expr;
	result->args = NIL;
	result->paramsel = 0.0;

	Assert(varnode != NULL);

	/* If variable is not the partition key then skip it */
	if (IsA(varnode, Var) || IsA(varnode, RelabelType))
	{
		var = !IsA(varnode, RelabelType) ?
			(Var *) varnode :
			(Var *) ((RelabelType *) varnode)->arg;

		/* Skip if base types or attribute numbers do not match */
		if (getBaseType(var->vartype) != getBaseType(prel->atttype) ||
			var->varoattno != prel->attnum ||	/* partitioned attribute */
			var->varno != context->prel_varno)	/* partitioned table */
		{
			goto handle_arrexpr_return;
		}
	}
	else
		goto handle_arrexpr_return;

	if (arraynode && IsA(arraynode, Const) &&
		!((Const *) arraynode)->constisnull)
	{
		ArrayType  *arrayval;
		int16		elemlen;
		bool		elembyval;
		char		elemalign;
		int			num_elems;
		Datum	   *elem_values;
		bool	   *elem_nulls;
		int			strategy = BTEqualStrategyNumber;

		/* Extract values from array */
		arrayval = DatumGetArrayTypeP(((Const *) arraynode)->constvalue);
		get_typlenbyvalalign(ARR_ELEMTYPE(arrayval),
							 &elemlen, &elembyval, &elemalign);
		deconstruct_array(arrayval,
						  ARR_ELEMTYPE(arrayval),
						  elemlen, elembyval, elemalign,
						  &elem_values, &elem_nulls, &num_elems);

		result->rangeset = NIL;

		switch (prel->parttype)
		{
			case PT_HASH:
				{
					List   *ranges = NIL;
					int		i;

					/* Construct OIDs list */
					for (i = 0; i < num_elems; i++)
					{
						Datum		value;
						uint32		idx;
						List	   *irange;
						double		cur_paramsel;

						if (!elem_nulls[i])
						{
							/* Invoke base hash function for value type */
							value = OidFunctionCall1(prel->hash_proc, elem_values[i]);
							idx = hash_to_part_index(DatumGetUInt32(value),
													 PrelChildrenCount(prel));

							irange = list_make1_irange(make_irange(idx, idx, IR_LOSSY));
						}
						/* No children if Const is NULL */
						else irange = NIL;

						ranges = irange_list_union(ranges, irange);

						cur_paramsel = estimate_paramsel_using_prel(prel, strategy);
						result->paramsel = Max(result->paramsel, cur_paramsel);
					}

					result->rangeset = ranges;
				}
				break;

			case PT_RANGE:
				{
					WalkerContext  *nested_wcxt;
					List		   *ranges = NIL;
					int				i;

					nested_wcxt = palloc(sizeof(WalkerContext));
					memcpy((void *) nested_wcxt,
						   (const void *) context,
						   sizeof(WalkerContext));

					/* Overload variable to allow search by Const */
					nested_wcxt->for_insert = true;

					/* Construct OIDs list */
					for (i = 0; i < num_elems; i++)
					{
						WrapperNode    *wrap;
						Const		   *c = makeConst(ARR_ELEMTYPE(arrayval),
													  -1, InvalidOid,
													  datumGetSize(elem_values[i],
																   elembyval,
																   elemlen),
													  elem_values[i],
													  elem_nulls[i],
													  elembyval);

						wrap = walk_expr_tree((Expr *) c, nested_wcxt);
						ranges = irange_list_union(ranges, wrap->rangeset);

						pfree(c);

						result->paramsel = Max(result->paramsel, wrap->paramsel);
					}

					result->rangeset = ranges;
				}
				break;

			default:
				elog(ERROR, "Unknown partitioning type %u", prel->parttype);
		}

		/* Free resources */
		pfree(elem_values);
		pfree(elem_nulls);

		return result;
	}

	if (arraynode && IsA(arraynode, Param))
		result->paramsel = DEFAULT_INEQ_SEL;

handle_arrexpr_return:
	result->rangeset = list_make1_irange(make_irange(0, PrelLastChild(prel), IR_LOSSY));
	result->paramsel = 1.0;
	return result;
}

/*
 * These functions below are copied from allpaths.c with (or without) some
 * modifications. Couldn't use original because of 'static' modifier.
 */

/*
 * set_plain_rel_size
 *	  Set size estimates for a plain relation (no subquery, no inheritance)
 */
static void
set_plain_rel_size(PlannerInfo *root, RelOptInfo *rel, RangeTblEntry *rte)
{
	/*
	 * Test any partial indexes of rel for applicability.  We must do this
	 * first since partial unique indexes can affect size estimates.
	 */
	check_index_predicates_compat(root, rel);

	/* Mark rel with estimated output rows, width, etc */
	set_baserel_size_estimates(root, rel);
}

/*
 * set_plain_rel_pathlist
 *	  Build access paths for a plain relation (no subquery, no inheritance)
 */
static void
set_plain_rel_pathlist(PlannerInfo *root, RelOptInfo *rel, RangeTblEntry *rte)
{
	Relids		required_outer;
	Path *path;

	/*
	 * We don't support pushing join clauses into the quals of a seqscan, but
	 * it could still have required parameterization due to LATERAL refs in
	 * its tlist.
	 */
	required_outer = rel->lateral_relids;

	/* Consider sequential scan */
#if PG_VERSION_NUM >= 90600
	path = create_seqscan_path(root, rel, required_outer, 0);
#else
	path = create_seqscan_path(root, rel, required_outer);
#endif
	add_path(rel, path);

	/* Consider index scans */
	create_index_paths(root, rel);

	/* Consider TID scans */
	create_tidscan_paths(root, rel);
}

/*
 * set_foreign_size
 *		Set size estimates for a foreign table RTE
 */
static void
set_foreign_size(PlannerInfo *root, RelOptInfo *rel, RangeTblEntry *rte)
{
	/* Mark rel with estimated output rows, width, etc */
	set_foreign_size_estimates(root, rel);

	/* Let FDW adjust the size estimates, if it can */
	rel->fdwroutine->GetForeignRelSize(root, rel, rte->relid);

	/* ... but do not let it set the rows estimate to zero */
	rel->rows = clamp_row_est(rel->rows);
}

/*
 * set_foreign_pathlist
 *		Build access paths for a foreign table RTE
 */
static void
set_foreign_pathlist(PlannerInfo *root, RelOptInfo *rel, RangeTblEntry *rte)
{
	/* Call the FDW's GetForeignPaths function to generate path(s) */
	rel->fdwroutine->GetForeignPaths(root, rel, rte->relid);
}

/*
 * set_append_rel_pathlist
 *	  Build access paths for an "append relation"
 */
void
set_append_rel_pathlist(PlannerInfo *root, RelOptInfo *rel, Index rti,
						PathKey *pathkeyAsc, PathKey *pathkeyDesc)
{
	Index		parentRTindex = rti;
	List	   *live_childrels = NIL;
	List	   *subpaths = NIL;
	bool		subpaths_valid = true;
	List	   *all_child_pathkeys = NIL;
	List	   *all_child_outers = NIL;
	ListCell   *l;

	/*
	 * Generate access paths for each member relation, and remember the
	 * cheapest path for each one.  Also, identify all pathkeys (orderings)
	 * and parameterizations (required_outer sets) available for the member
	 * relations.
	 */
	foreach(l, root->append_rel_list)
	{
		AppendRelInfo *appinfo = (AppendRelInfo *) lfirst(l);
		Index		childRTindex;
		RangeTblEntry *childRTE;
		RelOptInfo *childrel;
		ListCell   *lcp;

		/* append_rel_list contains all append rels; ignore others */
		if (appinfo->parent_relid != parentRTindex)
			continue;

		/* Re-locate the child RTE and RelOptInfo */
		childRTindex = appinfo->child_relid;
		childRTE = root->simple_rte_array[childRTindex];
		childrel = root->simple_rel_array[childRTindex];

		/*
		 * Compute the child's access paths.
		 */
		if (childRTE->relkind == RELKIND_FOREIGN_TABLE)
		{
			set_foreign_size(root, childrel, childRTE);
			set_foreign_pathlist(root, childrel, childRTE);
		}
		else
		{
			set_plain_rel_size(root, childrel, childRTE);
			set_plain_rel_pathlist(root, childrel, childRTE);
		}
		set_cheapest(childrel);

		/*
		 * If child is dummy, ignore it.
		 */
		if (IS_DUMMY_REL(childrel))
			continue;

		/*
		 * Child is live, so add it to the live_childrels list for use below.
		 */
		live_childrels = lappend(live_childrels, childrel);

		/*
		 * If child has an unparameterized cheapest-total path, add that to
		 * the unparameterized Append path we are constructing for the parent.
		 * If not, there's no workable unparameterized path.
		 */
		if (childrel->cheapest_total_path->param_info == NULL)
			subpaths = accumulate_append_subpath(subpaths,
											  childrel->cheapest_total_path);
		else
			subpaths_valid = false;

		/*
		 * Collect lists of all the available path orderings and
		 * parameterizations for all the children.  We use these as a
		 * heuristic to indicate which sort orderings and parameterizations we
		 * should build Append and MergeAppend paths for.
		 */
		foreach(lcp, childrel->pathlist)
		{
			Path	   *childpath = (Path *) lfirst(lcp);
			List	   *childkeys = childpath->pathkeys;
			Relids		childouter = PATH_REQ_OUTER(childpath);

			/* Unsorted paths don't contribute to pathkey list */
			if (childkeys != NIL)
			{
				ListCell   *lpk;
				bool		found = false;

				/* Have we already seen this ordering? */
				foreach(lpk, all_child_pathkeys)
				{
					List	   *existing_pathkeys = (List *) lfirst(lpk);

					if (compare_pathkeys(existing_pathkeys,
										 childkeys) == PATHKEYS_EQUAL)
					{
						found = true;
						break;
					}
				}
				if (!found)
				{
					/* No, so add it to all_child_pathkeys */
					all_child_pathkeys = lappend(all_child_pathkeys,
												 childkeys);
				}
			}

			/* Unparameterized paths don't contribute to param-set list */
			if (childouter)
			{
				ListCell   *lco;
				bool		found = false;

				/* Have we already seen this param set? */
				foreach(lco, all_child_outers)
				{
					Relids		existing_outers = (Relids) lfirst(lco);

					if (bms_equal(existing_outers, childouter))
					{
						found = true;
						break;
					}
				}
				if (!found)
				{
					/* No, so add it to all_child_outers */
					all_child_outers = lappend(all_child_outers,
											   childouter);
				}
			}
		}
	}

	/*
	 * If we found unparameterized paths for all children, build an unordered,
	 * unparameterized Append path for the rel.  (Note: this is correct even
	 * if we have zero or one live subpath due to constraint exclusion.)
	 */
	if (subpaths_valid)
		add_path(rel,
				 (Path *) create_append_path_compat(rel, subpaths, NULL, 0));

	/*
	 * Also build unparameterized MergeAppend paths based on the collected
	 * list of child pathkeys.
	 */
	if (subpaths_valid)
		generate_mergeappend_paths(root, rel, live_childrels,
								   all_child_pathkeys, pathkeyAsc,
								   pathkeyDesc);

	/*
	 * Build Append paths for each parameterization seen among the child rels.
	 * (This may look pretty expensive, but in most cases of practical
	 * interest, the child rels will expose mostly the same parameterizations,
	 * so that not that many cases actually get considered here.)
	 *
	 * The Append node itself cannot enforce quals, so all qual checking must
	 * be done in the child paths.  This means that to have a parameterized
	 * Append path, we must have the exact same parameterization for each
	 * child path; otherwise some children might be failing to check the
	 * moved-down quals.  To make them match up, we can try to increase the
	 * parameterization of lesser-parameterized paths.
	 */
	foreach(l, all_child_outers)
	{
		Relids		required_outer = (Relids) lfirst(l);
		ListCell   *lcr;

		/* Select the child paths for an Append with this parameterization */
		subpaths = NIL;
		subpaths_valid = true;
		foreach(lcr, live_childrels)
		{
			RelOptInfo *childrel = (RelOptInfo *) lfirst(lcr);
			Path	   *subpath;

			subpath = get_cheapest_parameterized_child_path(root,
															childrel,
															required_outer);
			if (subpath == NULL)
			{
				/* failed to make a suitable path for this child */
				subpaths_valid = false;
				break;
			}
			subpaths = accumulate_append_subpath(subpaths, subpath);
		}

		if (subpaths_valid)
			add_path(rel, (Path *)
					 create_append_path_compat(rel, subpaths, required_outer, 0));
	}
}

static List *
accumulate_append_subpath(List *subpaths, Path *path)
{
	return lappend(subpaths, path);
}

/*
 * get_cheapest_parameterized_child_path
 *		Get cheapest path for this relation that has exactly the requested
 *		parameterization.
 *
 * Returns NULL if unable to create such a path.
 */
static Path *
get_cheapest_parameterized_child_path(PlannerInfo *root, RelOptInfo *rel,
									  Relids required_outer)
{
	Path	   *cheapest;
	ListCell   *lc;

	/*
	 * Look up the cheapest existing path with no more than the needed
	 * parameterization.  If it has exactly the needed parameterization, we're
	 * done.
	 */
	cheapest = get_cheapest_path_for_pathkeys(rel->pathlist,
											  NIL,
											  required_outer,
											  TOTAL_COST);
	Assert(cheapest != NULL);
	if (bms_equal(PATH_REQ_OUTER(cheapest), required_outer))
		return cheapest;

	/*
	 * Otherwise, we can "reparameterize" an existing path to match the given
	 * parameterization, which effectively means pushing down additional
	 * joinquals to be checked within the path's scan.  However, some existing
	 * paths might check the available joinquals already while others don't;
	 * therefore, it's not clear which existing path will be cheapest after
	 * reparameterization.  We have to go through them all and find out.
	 */
	cheapest = NULL;
	foreach(lc, rel->pathlist)
	{
		Path	   *path = (Path *) lfirst(lc);

		/* Can't use it if it needs more than requested parameterization */
		if (!bms_is_subset(PATH_REQ_OUTER(path), required_outer))
			continue;

		/*
		 * Reparameterization can only increase the path's cost, so if it's
		 * already more expensive than the current cheapest, forget it.
		 */
		if (cheapest != NULL &&
			compare_path_costs(cheapest, path, TOTAL_COST) <= 0)
			continue;

		/* Reparameterize if needed, then recheck cost */
		if (!bms_equal(PATH_REQ_OUTER(path), required_outer))
		{
			path = reparameterize_path(root, path, required_outer, 1.0);
			if (path == NULL)
				continue;		/* failed to reparameterize this one */
			Assert(bms_equal(PATH_REQ_OUTER(path), required_outer));

			if (cheapest != NULL &&
				compare_path_costs(cheapest, path, TOTAL_COST) <= 0)
				continue;
		}

		/* We have a new best path */
		cheapest = path;
	}

	/* Return the best path, or NULL if we found no suitable candidate */
	return cheapest;
}

/*
 * generate_mergeappend_paths
 *		Generate MergeAppend paths for an append relation
 *
 * Generate a path for each ordering (pathkey list) appearing in
 * all_child_pathkeys.
 *
 * We consider both cheapest-startup and cheapest-total cases, ie, for each
 * interesting ordering, collect all the cheapest startup subpaths and all the
 * cheapest total paths, and build a MergeAppend path for each case.
 *
 * We don't currently generate any parameterized MergeAppend paths.  While
 * it would not take much more code here to do so, it's very unclear that it
 * is worth the planning cycles to investigate such paths: there's little
 * use for an ordered path on the inside of a nestloop.  In fact, it's likely
 * that the current coding of add_path would reject such paths out of hand,
 * because add_path gives no credit for sort ordering of parameterized paths,
 * and a parameterized MergeAppend is going to be more expensive than the
 * corresponding parameterized Append path.  If we ever try harder to support
 * parameterized mergejoin plans, it might be worth adding support for
 * parameterized MergeAppends to feed such joins.  (See notes in
 * optimizer/README for why that might not ever happen, though.)
 */
static void
generate_mergeappend_paths(PlannerInfo *root, RelOptInfo *rel,
						   List *live_childrels,
						   List *all_child_pathkeys,
						   PathKey *pathkeyAsc, PathKey *pathkeyDesc)
{
	ListCell   *lcp;

	foreach(lcp, all_child_pathkeys)
	{
		List	   *pathkeys = (List *) lfirst(lcp);
		List	   *startup_subpaths = NIL;
		List	   *total_subpaths = NIL;
		bool		startup_neq_total = false;
		bool		presorted = true;
		ListCell   *lcr;

		/* Select the child paths for this ordering... */
		foreach(lcr, live_childrels)
		{
			RelOptInfo *childrel = (RelOptInfo *) lfirst(lcr);
			Path	   *cheapest_startup,
					   *cheapest_total;

			/* Locate the right paths, if they are available. */
			cheapest_startup =
				get_cheapest_path_for_pathkeys(childrel->pathlist,
											   pathkeys,
											   NULL,
											   STARTUP_COST);
			cheapest_total =
				get_cheapest_path_for_pathkeys(childrel->pathlist,
											   pathkeys,
											   NULL,
											   TOTAL_COST);

			/*
			 * If we can't find any paths with the right order just use the
			 * cheapest-total path; we'll have to sort it later.
			 */
			if (cheapest_startup == NULL || cheapest_total == NULL)
			{
				cheapest_startup = cheapest_total =
					childrel->cheapest_total_path;
				/* Assert we do have an unparameterized path for this child */
				Assert(cheapest_total->param_info == NULL);
				presorted = false;
			}

			/*
			 * Notice whether we actually have different paths for the
			 * "cheapest" and "total" cases; frequently there will be no point
			 * in two create_merge_append_path() calls.
			 */
			if (cheapest_startup != cheapest_total)
				startup_neq_total = true;

			startup_subpaths =
				accumulate_append_subpath(startup_subpaths, cheapest_startup);
			total_subpaths =
				accumulate_append_subpath(total_subpaths, cheapest_total);
		}

		/*
		 * When first pathkey matching ascending/descending sort by partition
		 * column then build path with Append node, because MergeAppend is not
		 * required in this case.
		 */
		if ((PathKey *) linitial(pathkeys) == pathkeyAsc && presorted)
		{
			Path *path;

			path = (Path *) create_append_path_compat(rel, startup_subpaths,
													  NULL, 0);
			path->pathkeys = pathkeys;
			add_path(rel, path);

			if (startup_neq_total)
			{
				path = (Path *) create_append_path_compat(rel, total_subpaths,
														  NULL, 0);
				path->pathkeys = pathkeys;
				add_path(rel, path);
			}
		}
		else if ((PathKey *) linitial(pathkeys) == pathkeyDesc && presorted)
		{
			/*
			 * When pathkey is descending sort by partition column then we
			 * need to scan partitions in reversed order.
			 */
			Path *path;

			path = (Path *) create_append_path_compat(rel,
								list_reverse(startup_subpaths), NULL, 0);
			path->pathkeys = pathkeys;
			add_path(rel, path);

			if (startup_neq_total)
			{
				path = (Path *) create_append_path_compat(rel,
								list_reverse(total_subpaths), NULL, 0);
				path->pathkeys = pathkeys;
				add_path(rel, path);
			}
		}
		else
		{
			/* ... and build the MergeAppend paths */
			add_path(rel, (Path *) create_merge_append_path(root,
															rel,
															startup_subpaths,
															pathkeys,
															NULL));
			if (startup_neq_total)
				add_path(rel, (Path *) create_merge_append_path(root,
																rel,
																total_subpaths,
																pathkeys,
																NULL));
		}
	}
}

/*
 * Get cached PATHMAN_CONFIG relation Oid.
 */
Oid
get_pathman_config_relid(void)
{
	return pathman_config_relid;
}

/*
 * Get cached PATHMAN_CONFIG_PARAMS relation Oid.
 */
Oid
get_pathman_config_params_relid(void)
{
	return pathman_config_params_relid;
}<|MERGE_RESOLUTION|>--- conflicted
+++ resolved
@@ -181,184 +181,6 @@
 }
 
 /*
-<<<<<<< HEAD
- * Disables inheritance for partitioned by pathman relations.
- * It must be done to prevent PostgresSQL from exhaustive search.
- */
-void
-disable_inheritance(Query *parse)
-{
-	const PartRelationInfo *prel;
-	RangeTblEntry		   *rte;
-	MemoryContext			oldcontext;
-	ListCell			   *lc;
-
-	/* If query contains CTE (WITH statement) then handle subqueries too */
-	disable_inheritance_cte(parse);
-
-	/* If query contains subselects */
-	disable_inheritance_subselect(parse);
-
-	foreach(lc, parse->rtable)
-	{
-		rte = (RangeTblEntry *) lfirst(lc);
-
-		switch(rte->rtekind)
-		{
-			case RTE_RELATION:
-				if (rte->inh)
-				{
-					/* Look up this relation in pathman local cache */
-					prel = get_pathman_relation_info(rte->relid);
-					if (prel)
-					{
-						/* We'll set this flag later */
-						rte->inh = false;
-
-						/*
-						 * Sometimes user uses the ONLY statement and in this case
-						 * rte->inh is also false. We should differ the case
-						 * when user uses ONLY statement from case when we
-						 * make rte->inh false intentionally.
-						 */
-						oldcontext = MemoryContextSwitchTo(TopMemoryContext);
-						inheritance_enabled_relids = \
-							lappend_oid(inheritance_enabled_relids, rte->relid);
-						MemoryContextSwitchTo(oldcontext);
-
-						/*
-						 * Check if relation was already found with ONLY modifier. In
-						 * this case throw an error because we cannot handle
-						 * situations when partitioned table used both with and
-						 * without ONLY modifier in SELECT queries
-						 */
-						if (list_member_oid(inheritance_disabled_relids, rte->relid))
-							goto disable_error;
-
-						goto disable_next;
-					}
-				}
-
-				oldcontext = MemoryContextSwitchTo(TopMemoryContext);
-				inheritance_disabled_relids = \
-					lappend_oid(inheritance_disabled_relids, rte->relid);
-				MemoryContextSwitchTo(oldcontext);
-
-				/* Check if relation was already found withoud ONLY modifier */
-				if (list_member_oid(inheritance_enabled_relids, rte->relid))
-						goto disable_error;
-				break;
-			case RTE_SUBQUERY:
-				/* Recursively disable inheritance for subqueries */
-				disable_inheritance(rte->subquery);
-				break;
-			default:
-				break;
-		}
-
-disable_next:
-		;
-	}
-
-	return;
-
-disable_error:
-	elog(ERROR, "It is prohibited to query partitioned tables both "
-				"with and without ONLY modifier");
-}
-
-void
-disable_inheritance_cte(Query *parse)
-{
-	ListCell	  *lc;
-
-	foreach(lc, parse->cteList)
-	{
-		CommonTableExpr *cte = (CommonTableExpr*) lfirst(lc);
-
-		if (IsA(cte->ctequery, Query))
-			disable_inheritance((Query *) cte->ctequery);
-	}
-}
-
-void
-disable_inheritance_subselect(Query *parse)
-{
-	Node		*quals;
-
-	if (!parse->jointree || !parse->jointree->quals)
-		return;
-
-	quals = parse->jointree->quals;
-	disable_inheritance_subselect_walker(quals, NULL);
-}
-
-static bool
-disable_inheritance_subselect_walker(Node *node, void *context)
-{
-	if (node == NULL)
-		return false;
-
-	if (IsA(node, SubLink))
-	{
-		disable_inheritance((Query *) (((SubLink *) node)->subselect));
-		return false;
-	}
-
-	return expression_tree_walker(node, disable_inheritance_subselect_walker, (void *) context);
-}
-
-/*
- * Checks if query affects only one partition. If true then substitute
- */
-void
-handle_modification_query(Query *parse)
-{
-	const PartRelationInfo *prel;
-	List				   *ranges;
-	RangeTblEntry		   *rte;
-	WrapperNode			   *wrap;
-	Expr				   *expr;
-	WalkerContext			context;
-
-	Assert(parse->commandType == CMD_UPDATE ||
-		   parse->commandType == CMD_DELETE);
-	Assert(parse->resultRelation > 0);
-
-	rte = rt_fetch(parse->resultRelation, parse->rtable);
-	prel = get_pathman_relation_info(rte->relid);
-
-	if (!prel)
-		return;
-
-	/* Parse syntax tree and extract partition ranges */
-	ranges = list_make1_irange(make_irange(0, PrelLastChild(prel), IR_COMPLETE));
-	expr = (Expr *) eval_const_expressions(NULL, parse->jointree->quals);
-	if (!expr)
-		return;
-
-	/* Parse syntax tree and extract partition ranges */
-	InitWalkerContext(&context, prel, NULL, false);
-	wrap = walk_expr_tree(expr, &context);
-
-	ranges = irange_list_intersection(ranges, wrap->rangeset);
-
-	/* If only one partition is affected then substitute parent table with partition */
-	if (irange_list_length(ranges) == 1)
-	{
-		IndexRange irange = linitial_irange(ranges);
-		if (irange_lower(irange) == irange_upper(irange))
-		{
-			Oid *children = PrelGetChildrenArray(prel);
-			rte->relid = children[irange_lower(irange)];
-			rte->inh = false;
-		}
-	}
-
-	return;
-}
-
-/*
  * Build the list of translations from parent Vars to child Vars
  * for an inheritance child.
  *
@@ -435,8 +257,6 @@
 }
 
 /*
-=======
->>>>>>> 032d81f1
  * Creates child relation and adds it to root.
  * Returns child index in simple_rel_array.
  *
