/* ------------------------------------------------------------------------
 *
 * utility_stmt_hooking.h
 *		Override COPY TO/FROM and ALTER TABLE ... RENAME statements
 *		for partitioned tables
 *
 * Copyright (c) 2016, Postgres Professional
 *
 * ------------------------------------------------------------------------
 */

#ifndef COPY_STMT_HOOKING_H
#define COPY_STMT_HOOKING_H


#include "relation_info.h"

#include "postgres.h"
#include "commands/copy.h"
#include "nodes/nodes.h"


/* Various traits */
bool is_pathman_related_copy(Node *parsetree);
bool is_pathman_related_table_rename(Node *parsetree,
<<<<<<< HEAD
									 Oid *partition_relid_out);
=======
									 Oid *partition_relid_out,
									 AttrNumber *partitioned_col_out);
bool is_pathman_related_alter_column_type(Node *parsetree,
										  Oid *parent_relid_out,
										  AttrNumber *attr_number_out,
										  PartType *part_type_out);
>>>>>>> d464d973

/* Statement handlers */
void PathmanDoCopy(const CopyStmt *stmt, const char *queryString, uint64 *processed);
void PathmanRenameConstraint(Oid partition_relid,
							 const RenameStmt *partition_rename_stmt);


#endif /* COPY_STMT_HOOKING_H */<|MERGE_RESOLUTION|>--- conflicted
+++ resolved
@@ -23,16 +23,11 @@
 /* Various traits */
 bool is_pathman_related_copy(Node *parsetree);
 bool is_pathman_related_table_rename(Node *parsetree,
-<<<<<<< HEAD
 									 Oid *partition_relid_out);
-=======
-									 Oid *partition_relid_out,
-									 AttrNumber *partitioned_col_out);
 bool is_pathman_related_alter_column_type(Node *parsetree,
 										  Oid *parent_relid_out,
-										  AttrNumber *attr_number_out,
+										  AttrNumber *attr_number,
 										  PartType *part_type_out);
->>>>>>> d464d973
 
 /* Statement handlers */
 void PathmanDoCopy(const CopyStmt *stmt, const char *queryString, uint64 *processed);
