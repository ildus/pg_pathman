--- conflicted
+++ resolved
@@ -43,15 +43,11 @@
 #define IsPlusInfinity(i)		( (i)->is_infinite == PLUS_INFINITY )
 #define IsMinusInfinity(i)		( (i)->is_infinite == MINUS_INFINITY )
 
-<<<<<<< HEAD
 #define BoundAsString(i, type) \
 	( !IsInfinite(i) ? datum_to_cstring(BoundGetValue(i), (type)) : "NULL" )
 
 
-inline static Bound
-=======
 static inline Bound
->>>>>>> 1dc36129
 CopyBound(const Bound *src, bool byval, int typlen)
 {
 	Bound bound = {
