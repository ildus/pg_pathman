/* ------------------------------------------------------------------------
 *
 * init.h
 *		Initialization functions
 *
 * Copyright (c) 2015-2016, Postgres Professional
 *
 * ------------------------------------------------------------------------
 */

#ifndef PATHMAN_INIT_H
#define PATHMAN_INIT_H


#include "relation_info.h"

#include "postgres.h"
#include "storage/lmgr.h"
#include "utils/guc.h"
#include "utils/hsearch.h"
#include "utils/snapshot.h"


/* Help user in case of emergency */
#define INIT_ERROR_HINT "pg_pathman will be disabled to allow you to resolve this issue"


/*
 * pg_pathman's initialization state structure.
 */
typedef struct
{
	bool 	pg_pathman_enable;		/* GUC variable implementation */
	bool	auto_partition;			/* GUC variable for auto partition propagation */
	bool	override_copy;			/* override COPY TO/FROM */
	bool	initialization_needed;	/* do we need to perform init? */
} PathmanInitState;


/* Check that this is a temporary memory context that's going to be destroyed */
#define AssertTemporaryContext() \
	do { \
		Assert(CurrentMemoryContext != TopMemoryContext); \
		Assert(CurrentMemoryContext != TopPathmanContext); \
		Assert(CurrentMemoryContext != PathmanRelationCacheContext); \
		Assert(CurrentMemoryContext != PathmanParentCacheContext); \
		Assert(CurrentMemoryContext != PathmanBoundCacheContext); \
	} while (0)


#define PATHMAN_MCXT_COUNT	4
extern MemoryContext		TopPathmanContext;
extern MemoryContext		PathmanRelationCacheContext;
extern MemoryContext		PathmanParentCacheContext;
extern MemoryContext		PathmanBoundCacheContext;

extern HTAB				   *partitioned_rels;
extern HTAB				   *parent_cache;
extern HTAB				   *bound_cache;

/* pg_pathman's initialization state */
extern PathmanInitState 	pg_pathman_init_state;


/* Transform pg_pathman's memory context into simple name */
static inline const char *
simpify_mcxt_name(MemoryContext mcxt)
{
	static const char  *top_mcxt	= "maintenance",
					   *rel_mcxt	= "partition dispatch cache",
					   *parent_mcxt	= "partition parents cache",
					   *bound_mcxt	= "partition bounds cache";

	if (mcxt == TopPathmanContext)
		return top_mcxt;

	else if (mcxt == PathmanRelationCacheContext)
		return rel_mcxt;

	else if (mcxt == PathmanParentCacheContext)
		return parent_mcxt;

	else if (mcxt == PathmanBoundCacheContext)
		return bound_mcxt;

	else elog(ERROR, "error in function " CppAsString(simpify_mcxt_name));
}


/*
 * Check if pg_pathman is initialized.
 */
#define IsPathmanInitialized()		( !pg_pathman_init_state.initialization_needed )

/*
 * Check if pg_pathman is enabled.
 */
#define IsPathmanEnabled()			( pg_pathman_init_state.pg_pathman_enable )

/*
 * Check if pg_pathman is initialized & enabled.
 */
#define IsPathmanReady()			( IsPathmanInitialized() && IsPathmanEnabled() )

/*
 * Should we override COPY stmt handling?
 */
#define IsOverrideCopyEnabled()		( pg_pathman_init_state.override_copy )

/*
 * Check if auto partition creation is enabled.
 */
#define IsAutoPartitionEnabled()	( pg_pathman_init_state.auto_partition )

/*
 * Enable/disable auto partition propagation. Note that this only works if
 * partitioned relation supports this. See enable_auto() and disable_auto()
 * functions.
 */
#define SetAutoPartitionEnabled(value) \
	do { \
		Assert((value) == true || (value) == false); \
		pg_pathman_init_state.auto_partition = (value); \
	} while (0)

/*
 * Emergency disable mechanism.
 */
#define DisablePathman() \
	do { \
		pg_pathman_init_state.pg_pathman_enable = false; \
		pg_pathman_init_state.auto_partition = false; \
		pg_pathman_init_state.override_copy = false; \
		pg_pathman_init_state.initialization_needed = true; \
	} while (0)


/* Default column values for PATHMAN_CONFIG_PARAMS */
#define DEFAULT_ENABLE_PARENT		false
#define DEFAULT_AUTO				true
#define DEFAULT_INIT_CALLBACK		InvalidOid
#define DEFAULT_SPAWN_USING_BGW		false

/* Other default values (for GUCs etc) */
#define DEFAULT_PATHMAN_ENABLE		true
#define DEFAULT_OVERRIDE_COPY		true


/* Lowest version of Pl/PgSQL frontend compatible with internals (0xAA_BB_CC) */
#define LOWEST_COMPATIBLE_FRONT		0x010300

/* Current version of native C library (0xAA_BB_CC) */
#define CURRENT_LIB_VERSION			0x010300


void *pathman_cache_search_relid(HTAB *cache_table,
								 Oid relid,
								 HASHACTION action,
								 bool *found);

/*
 * Save and restore PathmanInitState.
 */
void save_pathman_init_state(PathmanInitState *temp_init_state);
void restore_pathman_init_state(const PathmanInitState *temp_init_state);

/*
 * Create main GUC variables.
 */
void init_main_pathman_toggles(void);

/*
 * Shared & local config.
 */
Size estimate_pathman_shmem_size(void);
bool load_config(void);
void unload_config(void);


/* Result of find_inheritance_children_array() */
typedef enum
{
	FCS_NO_CHILDREN = 0,	/* could not find any children (GOOD) */
	FCS_COULD_NOT_LOCK,		/* could not lock one of the children */
	FCS_FOUND				/* found some children (GOOD) */
} find_children_status;

find_children_status find_inheritance_children_array(Oid parentrelId,
													 LOCKMODE lockmode,
													 bool nowait,
													 uint32 *children_size,
													 Oid **children);

<<<<<<< HEAD
char *build_check_constraint_name_relid_internal(Oid relid);

char *build_check_constraint_name_relname_internal(const char *relname);
=======

char *build_check_constraint_name_relid_internal(Oid relid,
												 AttrNumber attno);
char *build_check_constraint_name_relname_internal(const char *relname,
												   AttrNumber attno);
>>>>>>> f6651a5b

char *build_sequence_name_internal(Oid relid);

char *build_update_trigger_name_internal(Oid relid);
char *build_update_trigger_func_name_internal(Oid relid);


bool pathman_config_contains_relation(Oid relid,
									  Datum *values,
									  bool *isnull,
									  TransactionId *xmin,
									  HeapTuple *tuple);

bool read_pathman_params(Oid relid,
						 Datum *values,
						 bool *isnull);


bool validate_range_constraint(const Expr *expr,
							   const PartRelationInfo *prel,
							   Datum *lower, Datum *upper,
							   bool *lower_null, bool *upper_null);

bool validate_hash_constraint(const Expr *expr,
							  const PartRelationInfo *prel,
							  uint32 *part_idx);


#endif /* PATHMAN_INIT_H */<|MERGE_RESOLUTION|>--- conflicted
+++ resolved
@@ -191,17 +191,8 @@
 													 uint32 *children_size,
 													 Oid **children);
 
-<<<<<<< HEAD
 char *build_check_constraint_name_relid_internal(Oid relid);
-
 char *build_check_constraint_name_relname_internal(const char *relname);
-=======
-
-char *build_check_constraint_name_relid_internal(Oid relid,
-												 AttrNumber attno);
-char *build_check_constraint_name_relname_internal(const char *relname,
-												   AttrNumber attno);
->>>>>>> f6651a5b
 
 char *build_sequence_name_internal(Oid relid);
 
