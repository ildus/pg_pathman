/* ------------------------------------------------------------------------
 *
 * hooks.c
 *		definitions of rel_pathlist and join_pathlist hooks
 *
 * Copyright (c) 2016, Postgres Professional
 *
 * ------------------------------------------------------------------------
 */

#include "compat/expand_rte_hook.h"
#include "compat/pg_compat.h"
#include "compat/relation_tags.h"
#include "compat/rowmarks_fix.h"

#include "hooks.h"
#include "init.h"
#include "partition_filter.h"
#include "pathman_workers.h"
#include "planner_tree_modification.h"
#include "runtimeappend.h"
#include "runtime_merge_append.h"
#include "utility_stmt_hooking.h"
#include "utils.h"
#include "xact_handling.h"

#include "access/transam.h"
#include "catalog/pg_authid.h"
#include "miscadmin.h"
#include "optimizer/cost.h"
#include "optimizer/restrictinfo.h"
#include "rewrite/rewriteManip.h"
#include "utils/typcache.h"
#include "utils/lsyscache.h"


set_join_pathlist_hook_type		set_join_pathlist_next = NULL;
set_rel_pathlist_hook_type		set_rel_pathlist_hook_next = NULL;
planner_hook_type				planner_hook_next = NULL;
post_parse_analyze_hook_type	post_parse_analyze_hook_next = NULL;
shmem_startup_hook_type			shmem_startup_hook_next = NULL;
ProcessUtility_hook_type		process_utility_hook_next = NULL;


/* Take care of joins */
void
pathman_join_pathlist_hook(PlannerInfo *root,
						   RelOptInfo *joinrel,
						   RelOptInfo *outerrel,
						   RelOptInfo *innerrel,
						   JoinType jointype,
						   JoinPathExtraData *extra)
{
	JoinCostWorkspace		workspace;
	JoinType				saved_jointype = jointype;
	RangeTblEntry		   *inner_rte = root->simple_rte_array[innerrel->relid];
	const PartRelationInfo *inner_prel;
	List				   *pathkeys = NIL,
						   *joinclauses,
						   *otherclauses;
	ListCell			   *lc;
	WalkerContext			context;
	double					paramsel;
	Node				   *expr;

	/* Call hooks set by other extensions */
	if (set_join_pathlist_next)
		set_join_pathlist_next(root, joinrel, outerrel,
							   innerrel, jointype, extra);

	/* Hooks can be disabled */
	if (!pathman_hooks_enabled)
		return;

	/* Check that both pg_pathman & RuntimeAppend nodes are enabled */
	if (!IsPathmanReady() || !pg_pathman_enable_runtimeappend)
		return;

	if (jointype == JOIN_FULL)
		return; /* handling full joins is meaningless */

	/* Check that innerrel is a BASEREL with inheritors & PartRelationInfo */
	if (innerrel->reloptkind != RELOPT_BASEREL || !inner_rte->inh ||
		!(inner_prel = get_pathman_relation_info(inner_rte->relid)))
	{
		return; /* Obviously not our case */
	}

	/*
	 * These codes are used internally in the planner, but are not supported
	 * by the executor (nor, indeed, by most of the planner).
	 */
	if (jointype == JOIN_UNIQUE_OUTER || jointype == JOIN_UNIQUE_INNER)
		jointype = JOIN_INNER; /* replace with a proper value */

	/* Extract join clauses which will separate partitions */
	if (IS_OUTER_JOIN(extra->sjinfo->jointype))
	{
		extract_actual_join_clauses(extra->restrictlist,
									&joinclauses, &otherclauses);
	}
	else
	{
		/* We can treat all clauses alike for an inner join */
		joinclauses = extract_actual_clauses(extra->restrictlist, false);
		otherclauses = NIL;
	}

	/* Make copy of partitioning expression and fix Var's  varno attributes */
	expr = copyObject(inner_prel->expr);
	if (innerrel->relid != 1)
		ChangeVarNodes(expr, 1, innerrel->relid, 0);

	paramsel = 1.0;
	foreach (lc, joinclauses)
	{
		WrapperNode *wrap;

		InitWalkerContext(&context, expr, inner_prel, NULL, false);
		wrap = walk_expr_tree((Expr *) lfirst(lc), &context);
		paramsel *= wrap->paramsel;
	}

	foreach (lc, innerrel->pathlist)
	{
		AppendPath	   *cur_inner_path = (AppendPath *) lfirst(lc);
		Path		   *outer,
					   *inner;
		NestPath	   *nest_path;		/* NestLoop we're creating */
		ParamPathInfo  *ppi;			/* parameterization info */
		Relids			inner_required;	/* required paremeterization relids */
		List		   *filtered_joinclauses = NIL;
		ListCell	   *rinfo_lc;

		if (!IsA(cur_inner_path, AppendPath))
			continue;

		/* Select cheapest path for outerrel */
		outer = outerrel->cheapest_total_path;
		if (saved_jointype == JOIN_UNIQUE_OUTER)
		{
			outer = (Path *) create_unique_path(root, outerrel,
												outer, extra->sjinfo);
			Assert(outer);
		}

		/* Make innerrel path depend on outerrel's column */
		inner_required = bms_union(PATH_REQ_OUTER((Path *) cur_inner_path),
								   bms_make_singleton(outerrel->relid));

		/* Get the ParamPathInfo for a parameterized path */
		ppi = get_baserel_parampathinfo(root, innerrel, inner_required);

		/* Skip ppi->ppi_clauses don't reference partition attribute */
		if (!(ppi && get_partitioned_attr_clauses(ppi->ppi_clauses,
												  inner_prel,
												  innerrel->relid)))
			continue;

		inner = create_runtimeappend_path(root, cur_inner_path, ppi, paramsel);
		if (saved_jointype == JOIN_UNIQUE_INNER)
			return; /* No way to do this with a parameterized inner path */

		initial_cost_nestloop(root, &workspace, jointype,
							  outer, inner, /* built paths */
							  extra->sjinfo, &extra->semifactors);

		pathkeys = build_join_pathkeys(root, joinrel, jointype, outer->pathkeys);

		nest_path = create_nestloop_path(root, joinrel, jointype, &workspace,
										 extra->sjinfo, &extra->semifactors,
										 outer, inner, extra->restrictlist,
										 pathkeys,
										 calc_nestloop_required_outer(outer, inner));

		/* Discard all clauses that are to be evaluated by 'inner' */
		foreach (rinfo_lc, extra->restrictlist)
		{
			RestrictInfo *rinfo = (RestrictInfo *) lfirst(rinfo_lc);

			Assert(IsA(rinfo, RestrictInfo));
			if (!join_clause_is_movable_to(rinfo, inner->parent))
				filtered_joinclauses = lappend(filtered_joinclauses, rinfo);
		}

		/*
		 * Override 'rows' value produced by standard estimator.
		 * Currently we use get_parameterized_joinrel_size() since
		 * it works just fine, but this might change some day.
		 */
		nest_path->path.rows = get_parameterized_joinrel_size_compat(root,
																	 joinrel,
																	 outer,
																	 inner,
																	 extra->sjinfo,
																	 filtered_joinclauses);

		/* Finally we can add the new NestLoop path */
		add_path(joinrel, (Path *) nest_path);
	}
}

/* Cope with simple relations */
void
pathman_rel_pathlist_hook(PlannerInfo *root,
						  RelOptInfo *rel,
						  Index rti,
						  RangeTblEntry *rte)
{
	const PartRelationInfo *prel;
	int						irange_len;

	/* Invoke original hook if needed */
	if (set_rel_pathlist_hook_next != NULL)
		set_rel_pathlist_hook_next(root, rel, rti, rte);

	/* Hooks can be disabled */
	if (!pathman_hooks_enabled)
		return;

	/* Make sure that pg_pathman is ready */
	if (!IsPathmanReady())
		return;

	/*
	 * Skip if it's a result relation (UPDATE | DELETE | INSERT),
	 * or not a (partitioned) physical relation at all.
	 */
	if (rte->rtekind != RTE_RELATION ||
		rte->relkind != RELKIND_RELATION ||
		root->parse->resultRelation == rti)
		return;

/* It's better to exit, since RowMarks might be broken (hook aims to fix them) */
#ifndef NATIVE_EXPAND_RTE_HOOK
	if (root->parse->commandType != CMD_SELECT &&
		root->parse->commandType != CMD_INSERT)
		return;
#endif

	/* Skip if this table is not allowed to act as parent (e.g. FROM ONLY) */
	if (PARENTHOOD_DISALLOWED == get_rel_parenthood_status(root->parse->queryId, rte))
		return;

	/* Proceed iff relation 'rel' is partitioned */
	if ((prel = get_pathman_relation_info(rte->relid)) != NULL)
	{
		Relation		parent_rel;				/* parent's relation (heap) */
		Oid			   *children;				/* selected children oids */
		List		   *ranges,					/* a list of IndexRanges */
					   *wrappers;				/* a list of WrapperNodes */
		PathKey		   *pathkeyAsc = NULL,
					   *pathkeyDesc = NULL;
		double			paramsel = 1.0;			/* default part selectivity */
		WalkerContext	context;
		ListCell	   *lc;
		int				i;
		Node		   *expr;
		bool			modify_append_nodes;

		/* Make copy of partitioning expression and fix Var's  varno attributes */
		expr = copyObject(prel->expr);
		if (rti != 1)
			ChangeVarNodes(expr, 1, rti, 0);

		if (prel->parttype == PT_RANGE)
		{
			/*
			 * Get pathkeys for ascending and descending sort by partitioned column.
			 */
			List		   *pathkeys;
			TypeCacheEntry *tce;

			/* Determine operator type */
			tce = lookup_type_cache(prel->atttype, TYPECACHE_LT_OPR | TYPECACHE_GT_OPR);

			/* Make pathkeys */
			pathkeys = build_expression_pathkey(root, (Expr *) expr, NULL,
												tce->lt_opr, NULL, false);
			if (pathkeys)
				pathkeyAsc = (PathKey *) linitial(pathkeys);
			pathkeys = build_expression_pathkey(root, (Expr *) expr, NULL,
												tce->gt_opr, NULL, false);
			if (pathkeys)
				pathkeyDesc = (PathKey *) linitial(pathkeys);
		}

		/* HACK: we must restore 'inh' flag! */
		rte->inh = true;

		children = PrelGetChildrenArray(prel);
		ranges = list_make1_irange(make_irange(0, PrelLastChild(prel), IR_COMPLETE));

		/* Make wrappers over restrictions and collect final rangeset */
		InitWalkerContext(&context, expr, prel, NULL, false);
		wrappers = NIL;
		foreach(lc, rel->baserestrictinfo)
		{
			WrapperNode	   *wrap;
			RestrictInfo   *rinfo = (RestrictInfo *) lfirst(lc);

			wrap = walk_expr_tree(rinfo->clause, &context);

			paramsel *= wrap->paramsel;
			wrappers = lappend(wrappers, wrap);
			ranges = irange_list_intersection(ranges, wrap->rangeset);
		}

		/*
		 * Walker should been have filled these parameter while checking.
		 * Runtime[Merge]Append is pointless if there are no params in clauses.
		 */
		modify_append_nodes = context.found_params;

		/* Get number of selected partitions */
		irange_len = irange_list_length(ranges);
		if (prel->enable_parent)
			irange_len++; /* also add parent */

		/* Expand simple_rte_array and simple_rel_array */
		if (irange_len > 0)
		{
			int current_len	= root->simple_rel_array_size,
				new_len		= current_len + irange_len;

			/* Expand simple_rel_array */
			root->simple_rel_array = (RelOptInfo **)
					repalloc(root->simple_rel_array,
							 new_len * sizeof(RelOptInfo *));

			memset((void *) &root->simple_rel_array[current_len], 0,
				   irange_len * sizeof(RelOptInfo *));

			/* Expand simple_rte_array */
			root->simple_rte_array = (RangeTblEntry **)
					repalloc(root->simple_rte_array,
							 new_len * sizeof(RangeTblEntry *));

			memset((void *) &root->simple_rte_array[current_len], 0,
				   irange_len * sizeof(RangeTblEntry *));

			/* Don't forget to update array size! */
			root->simple_rel_array_size = new_len;
		}

		/* Parent has already been locked by rewriter */
		parent_rel = heap_open(rte->relid, NoLock);

		/* Add parent if asked to */
		if (prel->enable_parent)
			append_child_relation(root, parent_rel, rti, 0, rte->relid, NULL);

		/*
		 * Iterate all indexes in rangeset and append corresponding child relations.
		 */
		foreach(lc, ranges)
		{
			IndexRange irange = lfirst_irange(lc);

			for (i = irange_lower(irange); i <= irange_upper(irange); i++)
				append_child_relation(root, parent_rel, rti, i, children[i], wrappers);
		}

		/* Now close parent relation */
		heap_close(parent_rel, NoLock);

		/* Clear path list and make it point to NIL */
		list_free_deep(rel->pathlist);
		rel->pathlist = NIL;

#if PG_VERSION_NUM >= 90600
		/* Clear old partial path list */
		list_free(rel->partial_pathlist);
		rel->partial_pathlist = NIL;
#endif

		/* Generate new paths using the rels we've just added */
		set_append_rel_pathlist(root, rel, rti, pathkeyAsc, pathkeyDesc);
		set_append_rel_size_compat(root, rel, rti);

#if PG_VERSION_NUM >= 90600
		/* consider gathering partial paths for the parent appendrel */
		generate_gather_paths(root, rel);
#endif

		/* No need to go further (both nodes are disabled), return */
		if (!(pg_pathman_enable_runtimeappend ||
			  pg_pathman_enable_runtime_merge_append))
			return;

		if (!modify_append_nodes)
			return;

		/* Generate Runtime[Merge]Append paths if needed */
		foreach (lc, rel->pathlist)
		{
			AppendPath	   *cur_path = (AppendPath *) lfirst(lc);
			Relids			inner_required = PATH_REQ_OUTER((Path *) cur_path);
			Path		   *inner_path = NULL;
			ParamPathInfo  *ppi;
			List		   *ppi_part_clauses = NIL;

			/* Fetch ParamPathInfo & try to extract part-related clauses */
			ppi = get_baserel_parampathinfo(root, rel, inner_required);
			if (ppi && ppi->ppi_clauses)
				ppi_part_clauses = get_partitioned_attr_clauses(ppi->ppi_clauses,
																prel, rel->relid);

			/* Skip if rel contains some join-related stuff or path type mismatched */
			if (!(IsA(cur_path, AppendPath) || IsA(cur_path, MergeAppendPath)) ||
				rel->has_eclass_joins || rel->joininfo)
			{
				continue;
			}

			/*
			 * Skip if neither rel->baserestrictinfo nor
			 * ppi->ppi_clauses reference partition attribute
			 */
			if (!(modify_append_nodes || ppi_part_clauses))
				continue;

			if (IsA(cur_path, AppendPath) && pg_pathman_enable_runtimeappend)
				inner_path = create_runtimeappend_path(root, cur_path,
													   ppi, paramsel);
			else if (IsA(cur_path, MergeAppendPath) &&
					 pg_pathman_enable_runtime_merge_append)
			{
				/* Check struct layout compatibility */
				if (offsetof(AppendPath, subpaths) !=
						offsetof(MergeAppendPath, subpaths))
					elog(FATAL, "Struct layouts of AppendPath and "
								"MergeAppendPath differ");

				inner_path = create_runtimemergeappend_path(root, cur_path,
															ppi, paramsel);
			}

			if (inner_path)
				add_path(rel, inner_path);
		}
	}
}

/*
 * Intercept 'pg_pathman.enable' GUC assignments.
 */
void
pg_pathman_enable_assign_hook(bool newval, void *extra)
{
	elog(DEBUG2, "pg_pathman_enable_assign_hook() [newval = %s] triggered",
		  newval ? "true" : "false");

	/* Return quickly if nothing has changed */
	if (newval == (pg_pathman_init_state.pg_pathman_enable &&
				   pg_pathman_init_state.auto_partition &&
				   pg_pathman_init_state.override_copy &&
				   pg_pathman_enable_runtimeappend &&
				   pg_pathman_enable_runtime_merge_append &&
				   pg_pathman_enable_partition_filter &&
				   pg_pathman_enable_bounds_cache))
		return;

	pg_pathman_init_state.auto_partition	= newval;
	pg_pathman_init_state.override_copy		= newval;
	pg_pathman_enable_runtimeappend			= newval;
	pg_pathman_enable_runtime_merge_append	= newval;
	pg_pathman_enable_partition_filter		= newval;
	pg_pathman_enable_bounds_cache			= newval;

	elog(NOTICE,
		 "RuntimeAppend, RuntimeMergeAppend and PartitionFilter nodes "
		 "and some other options have been %s",
		 newval ? "enabled" : "disabled");
}

/*
 * Planner hook. It disables inheritance for tables that have been partitioned
 * by pathman to prevent standart PostgreSQL partitioning mechanism from
 * handling that tables.
 */
PlannedStmt *
pathman_planner_hook(Query *parse, int cursorOptions, ParamListInfo boundParams)
{
#define ExecuteForPlanTree(planned_stmt, proc) \
	do { \
		ListCell *lc; \
		proc((planned_stmt)->rtable, (planned_stmt)->planTree); \
		foreach (lc, (planned_stmt)->subplans) \
			proc((planned_stmt)->rtable, (Plan *) lfirst(lc)); \
	} while (0)

	PlannedStmt	   *result;
	uint32			query_id = parse->queryId;
	bool			pathman_ready = IsPathmanReady(); /* in case it changes */

	PG_TRY();
	{
		if (pathman_ready && pathman_hooks_enabled)
		{
			/* Increment relation tags refcount */
			incr_refcount_relation_tags();

			/* Modify query tree if needed */
			pathman_transform_query(parse);
		}

		/* Invoke original hook if needed */
		if (planner_hook_next)
			result = planner_hook_next(parse, cursorOptions, boundParams);
		else
			result = standard_planner(parse, cursorOptions, boundParams);

		if (pathman_ready && pathman_hooks_enabled)
		{
			/* Give rowmark-related attributes correct names */
			ExecuteForPlanTree(result, postprocess_lock_rows);

			/* Add PartitionFilter node for INSERT queries */
			ExecuteForPlanTree(result, add_partition_filters);

			/* Decrement relation tags refcount */
			decr_refcount_relation_tags();

			/* HACK: restore queryId set by pg_stat_statements */
			result->queryId = query_id;
		}
	}
	/* We must decrease parenthood statuses refcount on ERROR */
	PG_CATCH();
	{
		if (pathman_ready)
		{
			/* Caught an ERROR, decrease refcount */
			decr_refcount_relation_tags();
		}

		/* Rethrow ERROR further */
		PG_RE_THROW();
	}
	PG_END_TRY();

	/* Finally return the Plan */
	return result;
}

/*
 * Post parse analysis hook. It makes sure the config is loaded before executing
 * any statement, including utility commands
 */
void
pathman_post_parse_analysis_hook(ParseState *pstate, Query *query)
{
	/* Invoke original hook if needed */
	if (post_parse_analyze_hook_next)
		post_parse_analyze_hook_next(pstate, query);

	/* Hooks can be disabled */
	if (!pathman_hooks_enabled)
		return;

	 /* We shouldn't do anything on BEGIN or SET ISOLATION LEVEL stmts */
	if (query->commandType == CMD_UTILITY &&
			(xact_is_transaction_stmt(query->utilityStmt) ||
			 xact_is_set_transaction_stmt(query->utilityStmt)))
		return;

	/* Finish delayed invalidation jobs */
	if (IsPathmanReady())
		finish_delayed_invalidation();

	/* Load config if pg_pathman exists & it's still necessary */
	if (IsPathmanEnabled() &&
		!IsPathmanInitialized() &&
		/* Now evaluate the most expensive clause */
		get_pathman_schema() != InvalidOid)
	{
		load_config(); /* perform main cache initialization */
	}

	/* Process inlined SQL functions (we've already entered planning stage) */
	if (IsPathmanReady() && get_refcount_relation_tags() > 0)
	{
		/* Check that pg_pathman is the last extension loaded */
		if (post_parse_analyze_hook != pathman_post_parse_analysis_hook)
		{
			Oid		save_userid;
			int		save_sec_context;
			bool	need_priv_escalation = !superuser(); /* we might be a SU */
			char   *spl_value; /* value of "shared_preload_libraries" GUC */

			/* Do we have to escalate privileges? */
			if (need_priv_escalation)
			{
				/* Get current user's Oid and security context */
				GetUserIdAndSecContext(&save_userid, &save_sec_context);

				/* Become superuser in order to bypass sequence ACL checks */
				SetUserIdAndSecContext(BOOTSTRAP_SUPERUSERID,
									   save_sec_context | SECURITY_LOCAL_USERID_CHANGE);
			}

			/* TODO: add a test for this case (non-privileged user etc) */

			/* Only SU can read this GUC */
#if PG_VERSION_NUM >= 90600
			spl_value = GetConfigOptionByName("shared_preload_libraries", NULL, false);
#else
			spl_value = GetConfigOptionByName("shared_preload_libraries", NULL);
#endif

			/* Restore user's privileges */
			if (need_priv_escalation)
				SetUserIdAndSecContext(save_userid, save_sec_context);

			ereport(ERROR,
					(errmsg("extension conflict has been detected"),
					 errdetail("shared_preload_libraries = \"%s\"", spl_value),
					 errhint("pg_pathman should be the last extension listed in "
							 "\"shared_preload_libraries\" GUC in order to "
							 "prevent possible conflicts with other extensions")));
		}

		/* Modify query tree if needed */
		pathman_transform_query(query);
	}
}

/*
 * Initialize dsm_config & shmem_config.
 */
void
pathman_shmem_startup_hook(void)
{
	/* Invoke original hook if needed */
	if (shmem_startup_hook_next != NULL)
		shmem_startup_hook_next();

	/* Allocate shared memory objects */
	LWLockAcquire(AddinShmemInitLock, LW_EXCLUSIVE);
	init_concurrent_part_task_slots();
	LWLockRelease(AddinShmemInitLock);
}

/*
 * Invalidate PartRelationInfo cache entry if needed.
 */
void
pathman_relcache_hook(Datum arg, Oid relid)
{
	PartParentSearch	search;
	Oid					partitioned_table;

	if (!IsPathmanReady())
		return;

	/* Hooks can be disabled */
	if (!pathman_hooks_enabled)
		return;

	/* We shouldn't even consider special OIDs */
	if (relid < FirstNormalObjectId)
		return;

	/* Invalidation event for PATHMAN_CONFIG table (probably DROP) */
	if (relid == get_pathman_config_relid(false))
		delay_pathman_shutdown();

	/* Invalidate PartBoundInfo cache if needed */
	forget_bounds_of_partition(relid);

	/* Invalidate PartParentInfo cache if needed */
	partitioned_table = forget_parent_of_partition(relid, &search);

	switch (search)
	{
		/* It is (or was) a valid partition */
		case PPS_ENTRY_PART_PARENT:
		case PPS_ENTRY_PARENT:
			{
				elog(DEBUG2, "Invalidation message for partition %u [%u]",
					 relid, MyProcPid);

				delay_invalidation_parent_rel(partitioned_table);
			}
			break;

		/* Both syscache and pathman's cache say it isn't a partition */
		case PPS_ENTRY_NOT_FOUND:
			{
				Assert(partitioned_table == InvalidOid);

				/* Which means that 'relid' might be parent */
				if (relid != InvalidOid)
					delay_invalidation_parent_rel(relid);
#ifdef NOT_USED
				elog(DEBUG2, "Invalidation message for relation %u [%u]",
					 relid, MyProcPid);
#endif
			}
			break;

		/* We can't say anything (state is not transactional) */
		case PPS_NOT_SURE:
			{
				elog(DEBUG2, "Invalidation message for vague relation %u [%u]",
					 relid, MyProcPid);

				delay_invalidation_vague_rel(relid);
			}
			break;

		default:
			elog(ERROR, "Not implemented yet (%s)",
				 CppAsString(pathman_relcache_hook));
			break;
	}
}

/*
 * Utility function invoker hook.
 */
void
pathman_process_utility_hook(Node *parsetree,
							 const char *queryString,
							 ProcessUtilityContext context,
							 ParamListInfo params,
							 DestReceiver *dest,
							 char *completionTag)
{
	if (IsPathmanReady())
	{
<<<<<<< HEAD
		Oid			partition_relid;
=======
		Oid			relation_oid;
		PartType	part_type;
		AttrNumber	attr_number;
>>>>>>> d464d973

		/* Override standard COPY statement if needed */
		if (is_pathman_related_copy(parsetree))
		{
			uint64	processed;

			/* Handle our COPY case (and show a special cmd name) */
			PathmanDoCopy((CopyStmt *) parsetree, queryString, &processed);
			if (completionTag)
				snprintf(completionTag, COMPLETION_TAG_BUFSIZE,
						 "PATHMAN COPY " UINT64_FORMAT, processed);

			return; /* don't call standard_ProcessUtility() or hooks */
		}

		/* Override standard RENAME statement if needed */
<<<<<<< HEAD
		if (is_pathman_related_table_rename(parsetree,
											&partition_relid))
			PathmanRenameConstraint(partition_relid,
=======
		else if (is_pathman_related_table_rename(parsetree,
												 &relation_oid,
												 &attr_number))
			PathmanRenameConstraint(relation_oid,
									attr_number,
>>>>>>> d464d973
									(const RenameStmt *) parsetree);

		/* Override standard ALTER COLUMN TYPE statement if needed */
		else if (is_pathman_related_alter_column_type(parsetree,
													  &relation_oid,
													  &attr_number,
													  &part_type) &&
				 part_type == PT_HASH)
			ereport(ERROR,
					(errcode(ERRCODE_FEATURE_NOT_SUPPORTED),
					 errmsg("cannot change type of column \"%s\""
							" of table \"%s\" partitioned by HASH",
							get_attname(relation_oid, attr_number),
							get_rel_name(relation_oid))));
	}

	/* Call hooks set by other extensions if needed */
	if (process_utility_hook_next)
		process_utility_hook_next(parsetree, queryString,
								  context, params,
								  dest, completionTag);
	/* Else call internal implementation */
	else
		standard_ProcessUtility(parsetree, queryString,
								context, params,
								dest, completionTag);
}<|MERGE_RESOLUTION|>--- conflicted
+++ resolved
@@ -730,13 +730,9 @@
 {
 	if (IsPathmanReady())
 	{
-<<<<<<< HEAD
-		Oid			partition_relid;
-=======
 		Oid			relation_oid;
 		PartType	part_type;
 		AttrNumber	attr_number;
->>>>>>> d464d973
 
 		/* Override standard COPY statement if needed */
 		if (is_pathman_related_copy(parsetree))
@@ -753,31 +749,28 @@
 		}
 
 		/* Override standard RENAME statement if needed */
-<<<<<<< HEAD
-		if (is_pathman_related_table_rename(parsetree,
-											&partition_relid))
-			PathmanRenameConstraint(partition_relid,
-=======
 		else if (is_pathman_related_table_rename(parsetree,
-												 &relation_oid,
-												 &attr_number))
+												 &relation_oid))
 			PathmanRenameConstraint(relation_oid,
-									attr_number,
->>>>>>> d464d973
 									(const RenameStmt *) parsetree);
 
 		/* Override standard ALTER COLUMN TYPE statement if needed */
 		else if (is_pathman_related_alter_column_type(parsetree,
 													  &relation_oid,
 													  &attr_number,
-													  &part_type) &&
-				 part_type == PT_HASH)
-			ereport(ERROR,
-					(errcode(ERRCODE_FEATURE_NOT_SUPPORTED),
-					 errmsg("cannot change type of column \"%s\""
-							" of table \"%s\" partitioned by HASH",
-							get_attname(relation_oid, attr_number),
-							get_rel_name(relation_oid))));
+													  &part_type))
+		{
+			if (part_type == PT_HASH)
+			{
+				ereport(ERROR,
+						(errcode(ERRCODE_FEATURE_NOT_SUPPORTED),
+						 errmsg("cannot change type of column \"%s\""
+								" of table \"%s\" partitioned by HASH",
+								get_attname(relation_oid, attr_number),
+								get_rel_name(relation_oid))));
+			}
+			mark_pathman_expression_for_update(relation_oid);
+		}
 	}
 
 	/* Call hooks set by other extensions if needed */
