/* ------------------------------------------------------------------------
 *
 * hooks.c
 *		definitions of rel_pathlist and join_pathlist hooks
 *
 * Copyright (c) 2016, Postgres Professional
 *
 * ------------------------------------------------------------------------
 */

#include "compat/expand_rte_hook.h"
#include "compat/pg_compat.h"
#include "compat/relation_tags.h"
#include "compat/rowmarks_fix.h"

#include "hooks.h"
#include "init.h"
#include "partition_filter.h"
#include "pathman_workers.h"
#include "planner_tree_modification.h"
#include "runtimeappend.h"
#include "runtime_merge_append.h"
#include "utility_stmt_hooking.h"
#include "utils.h"
#include "xact_handling.h"

#include "access/transam.h"
#include "catalog/pg_authid.h"
#include "miscadmin.h"
#include "optimizer/cost.h"
#include "optimizer/restrictinfo.h"
#include "utils/typcache.h"
#include "utils/lsyscache.h"


set_join_pathlist_hook_type		set_join_pathlist_next = NULL;
set_rel_pathlist_hook_type		set_rel_pathlist_hook_next = NULL;
planner_hook_type				planner_hook_next = NULL;
post_parse_analyze_hook_type	post_parse_analyze_hook_next = NULL;
shmem_startup_hook_type			shmem_startup_hook_next = NULL;
ProcessUtility_hook_type		process_utility_hook_next = NULL;


/* Take care of joins */
void
pathman_join_pathlist_hook(PlannerInfo *root,
						   RelOptInfo *joinrel,
						   RelOptInfo *outerrel,
						   RelOptInfo *innerrel,
						   JoinType jointype,
						   JoinPathExtraData *extra)
{
	JoinCostWorkspace		workspace;
	JoinType				saved_jointype = jointype;
	RangeTblEntry		   *inner_rte = root->simple_rte_array[innerrel->relid];
	const PartRelationInfo *inner_prel;
	List				   *pathkeys = NIL,
						   *joinclauses,
						   *otherclauses;
	ListCell			   *lc;
	WalkerContext			context;
	double					paramsel;

	/* Call hooks set by other extensions */
	if (set_join_pathlist_next)
		set_join_pathlist_next(root, joinrel, outerrel,
							   innerrel, jointype, extra);

	/* Check that both pg_pathman & RuntimeAppend nodes are enabled */
	if (!IsPathmanReady() || !pg_pathman_enable_runtimeappend)
		return;

	if (jointype == JOIN_FULL)
		return; /* handling full joins is meaningless */

	/* Check that innerrel is a BASEREL with inheritors & PartRelationInfo */
	if (innerrel->reloptkind != RELOPT_BASEREL || !inner_rte->inh ||
		!(inner_prel = get_pathman_relation_info(inner_rte->relid)))
	{
		return; /* Obviously not our case */
	}

	/*
	 * These codes are used internally in the planner, but are not supported
	 * by the executor (nor, indeed, by most of the planner).
	 */
	if (jointype == JOIN_UNIQUE_OUTER || jointype == JOIN_UNIQUE_INNER)
		jointype = JOIN_INNER; /* replace with a proper value */

	/* Extract join clauses which will separate partitions */
	if (IS_OUTER_JOIN(extra->sjinfo->jointype))
	{
		extract_actual_join_clauses(extra->restrictlist,
									&joinclauses, &otherclauses);
	}
	else
	{
		/* We can treat all clauses alike for an inner join */
		joinclauses = extract_actual_clauses(extra->restrictlist, false);
		otherclauses = NIL;
	}

	paramsel = 1.0;
	foreach (lc, joinclauses)
	{
		WrapperNode *wrap;

		InitWalkerContext(&context, innerrel->relid,
						  inner_prel, NULL, false);

		wrap = walk_expr_tree((Expr *) lfirst(lc), &context);
		paramsel *= wrap->paramsel;
	}

	foreach (lc, innerrel->pathlist)
	{
		AppendPath	   *cur_inner_path = (AppendPath *) lfirst(lc);
		Path		   *outer,
					   *inner;
		NestPath	   *nest_path;		/* NestLoop we're creating */
		ParamPathInfo  *ppi;			/* parameterization info */
		Relids			inner_required;	/* required paremeterization relids */
		List		   *filtered_joinclauses = NIL;
		ListCell	   *rinfo_lc;

		if (!IsA(cur_inner_path, AppendPath))
			continue;

		/* Select cheapest path for outerrel */
		outer = outerrel->cheapest_total_path;
		if (saved_jointype == JOIN_UNIQUE_OUTER)
		{
			outer = (Path *) create_unique_path(root, outerrel,
												outer, extra->sjinfo);
			Assert(outer);
		}

		/* Make innerrel path depend on outerrel's column */
		inner_required = bms_union(PATH_REQ_OUTER((Path *) cur_inner_path),
								   bms_make_singleton(outerrel->relid));

		/* Get the ParamPathInfo for a parameterized path */
		ppi = get_baserel_parampathinfo(root, innerrel, inner_required);

		/* Skip ppi->ppi_clauses don't reference partition attribute */
		if (!(ppi && get_partitioned_attr_clauses(ppi->ppi_clauses,
												  inner_prel,
												  innerrel->relid)))
			continue;

		inner = create_runtimeappend_path(root, cur_inner_path, ppi, paramsel);
		if (saved_jointype == JOIN_UNIQUE_INNER)
			return; /* No way to do this with a parameterized inner path */

		initial_cost_nestloop(root, &workspace, jointype,
							  outer, inner, /* built paths */
							  extra->sjinfo, &extra->semifactors);

		pathkeys = build_join_pathkeys(root, joinrel, jointype, outer->pathkeys);

		nest_path = create_nestloop_path(root, joinrel, jointype, &workspace,
										 extra->sjinfo, &extra->semifactors,
										 outer, inner, extra->restrictlist,
										 pathkeys,
										 calc_nestloop_required_outer(outer, inner));

		/* Discard all clauses that are to be evaluated by 'inner' */
		foreach (rinfo_lc, extra->restrictlist)
		{
			RestrictInfo *rinfo = (RestrictInfo *) lfirst(rinfo_lc);

			Assert(IsA(rinfo, RestrictInfo));
			if (!join_clause_is_movable_to(rinfo, inner->parent))
				filtered_joinclauses = lappend(filtered_joinclauses, rinfo);
		}

		/*
		 * Override 'rows' value produced by standard estimator.
		 * Currently we use get_parameterized_joinrel_size() since
		 * it works just fine, but this might change some day.
		 */
		nest_path->path.rows = get_parameterized_joinrel_size_compat(root,
																	 joinrel,
																	 outer,
																	 inner,
																	 extra->sjinfo,
																	 filtered_joinclauses);

		/* Finally we can add the new NestLoop path */
		add_path(joinrel, (Path *) nest_path);
	}
}

/* Cope with simple relations */
void
pathman_rel_pathlist_hook(PlannerInfo *root,
						  RelOptInfo *rel,
						  Index rti,
						  RangeTblEntry *rte)
{
	const PartRelationInfo *prel;
	int						irange_len;

	/* Invoke original hook if needed */
	if (set_rel_pathlist_hook_next != NULL)
		set_rel_pathlist_hook_next(root, rel, rti, rte);

	/* Make sure that pg_pathman is ready */
	if (!IsPathmanReady())
		return;

	/*
	 * Skip if it's a result relation (UPDATE | DELETE | INSERT),
	 * or not a (partitioned) physical relation at all.
	 */
	if (rte->rtekind != RTE_RELATION ||
		rte->relkind != RELKIND_RELATION ||
		root->parse->resultRelation == rti)
<<<<<<< HEAD
=======
		return;

/* It's better to exit, since RowMarks might be broken (hook aims to fix them) */
#ifndef NATIVE_EXPAND_RTE_HOOK
	if (root->parse->commandType != CMD_SELECT &&
		root->parse->commandType != CMD_INSERT)
>>>>>>> dcc08d8e
		return;
#endif

<<<<<<< HEAD
/* It's better to exit, since RowMarks might be broken (hook aims to fix them) */
#ifndef NATIVE_EXPAND_RTE_HOOK
	if (root->parse->commandType != CMD_SELECT &&
		root->parse->commandType != CMD_INSERT)
		return;
#endif

=======
>>>>>>> dcc08d8e
	/* Skip if this table is not allowed to act as parent (e.g. FROM ONLY) */
	if (PARENTHOOD_DISALLOWED == get_rel_parenthood_status(root->parse->queryId, rte))
		return;

	/* Proceed iff relation 'rel' is partitioned */
	if ((prel = get_pathman_relation_info(rte->relid)) != NULL)
	{
		Relation		parent_rel;				/* parent's relation (heap) */
		Oid			   *children;				/* selected children oids */
		List		   *ranges,					/* a list of IndexRanges */
					   *wrappers,				/* a list of WrapperNodes */
					   *rel_part_clauses = NIL;	/* clauses with part. column */
		PathKey		   *pathkeyAsc = NULL,
					   *pathkeyDesc = NULL;
		double			paramsel = 1.0;			/* default part selectivity */
		WalkerContext	context;
		ListCell	   *lc;
		int				i;

		if (prel->parttype == PT_RANGE)
		{
			/*
			 * Get pathkeys for ascending and descending sort by partitioned column.
			 */
			List		   *pathkeys;
			Var			   *var;
			Oid				vartypeid,
							varcollid;
			int32			type_mod;
			TypeCacheEntry *tce;

			/* Make Var from partition column */
			get_rte_attribute_type(rte, prel->attnum,
								   &vartypeid, &type_mod, &varcollid);
			var = makeVar(rti, prel->attnum, vartypeid, type_mod, varcollid, 0);
			var->location = -1;

			/* Determine operator type */
			tce = lookup_type_cache(var->vartype, TYPECACHE_LT_OPR | TYPECACHE_GT_OPR);

			/* Make pathkeys */
			pathkeys = build_expression_pathkey(root, (Expr *) var, NULL,
												tce->lt_opr, NULL, false);
			if (pathkeys)
				pathkeyAsc = (PathKey *) linitial(pathkeys);
			pathkeys = build_expression_pathkey(root, (Expr *) var, NULL,
												tce->gt_opr, NULL, false);
			if (pathkeys)
				pathkeyDesc = (PathKey *) linitial(pathkeys);
		}

		/* HACK: we must restore 'inh' flag! */
		rte->inh = true;

		children = PrelGetChildrenArray(prel);
		ranges = list_make1_irange(make_irange(0, PrelLastChild(prel), IR_COMPLETE));

		/* Make wrappers over restrictions and collect final rangeset */
		InitWalkerContext(&context, rti, prel, NULL, false);
		wrappers = NIL;
		foreach(lc, rel->baserestrictinfo)
		{
			WrapperNode	   *wrap;
			RestrictInfo   *rinfo = (RestrictInfo *) lfirst(lc);

			wrap = walk_expr_tree(rinfo->clause, &context);

			paramsel *= wrap->paramsel;
			wrappers = lappend(wrappers, wrap);
			ranges = irange_list_intersection(ranges, wrap->rangeset);
		}

		/* Get number of selected partitions */
		irange_len = irange_list_length(ranges);
		if (prel->enable_parent)
			irange_len++; /* also add parent */

		/* Expand simple_rte_array and simple_rel_array */
		if (irange_len > 0)
		{
			int current_len	= root->simple_rel_array_size,
				new_len		= current_len + irange_len;

			/* Expand simple_rel_array */
			root->simple_rel_array = (RelOptInfo **)
					repalloc(root->simple_rel_array,
							 new_len * sizeof(RelOptInfo *));

			memset((void *) &root->simple_rel_array[current_len], 0,
				   irange_len * sizeof(RelOptInfo *));

			/* Expand simple_rte_array */
			root->simple_rte_array = (RangeTblEntry **)
					repalloc(root->simple_rte_array,
							 new_len * sizeof(RangeTblEntry *));

			memset((void *) &root->simple_rte_array[current_len], 0,
				   irange_len * sizeof(RangeTblEntry *));

			/* Don't forget to update array size! */
			root->simple_rel_array_size = new_len;
		}

		/* Parent has already been locked by rewriter */
		parent_rel = heap_open(rte->relid, NoLock);

		/* Add parent if asked to */
		if (prel->enable_parent)
			append_child_relation(root, parent_rel, rti, 0, rte->relid, NULL);

		/*
		 * Iterate all indexes in rangeset and append corresponding child relations.
		 */
		foreach(lc, ranges)
		{
			IndexRange irange = lfirst_irange(lc);

			for (i = irange_lower(irange); i <= irange_upper(irange); i++)
				append_child_relation(root, parent_rel, rti, i, children[i], wrappers);
		}

		/* Now close parent relation */
		heap_close(parent_rel, NoLock);

		/* Clear path list and make it point to NIL */
		list_free_deep(rel->pathlist);
		rel->pathlist = NIL;

#if PG_VERSION_NUM >= 90600
		/* Clear old partial path list */
		list_free(rel->partial_pathlist);
		rel->partial_pathlist = NIL;
#endif

		/* Generate new paths using the rels we've just added */
		set_append_rel_pathlist(root, rel, rti, pathkeyAsc, pathkeyDesc);
		set_append_rel_size_compat(root, rel, rti);

#if PG_VERSION_NUM >= 90600
		/* consider gathering partial paths for the parent appendrel */
		generate_gather_paths(root, rel);
#endif

		/* No need to go further (both nodes are disabled), return */
		if (!(pg_pathman_enable_runtimeappend ||
			  pg_pathman_enable_runtime_merge_append))
			return;

		/* Check that rel's RestrictInfo contains partitioned column */
		rel_part_clauses = get_partitioned_attr_clauses(rel->baserestrictinfo,
														prel, rel->relid);

		/* Runtime[Merge]Append is pointless if there are no params in clauses */
		if (!clause_contains_params((Node *) rel_part_clauses))
			return;

		/* Generate Runtime[Merge]Append paths if needed */
		foreach (lc, rel->pathlist)
		{
			AppendPath	   *cur_path = (AppendPath *) lfirst(lc);
			Relids			inner_required = PATH_REQ_OUTER((Path *) cur_path);
			Path		   *inner_path = NULL;
			ParamPathInfo  *ppi;
			List		   *ppi_part_clauses = NIL;

			/* Fetch ParamPathInfo & try to extract part-related clauses */
			ppi = get_baserel_parampathinfo(root, rel, inner_required);
			if (ppi && ppi->ppi_clauses)
				ppi_part_clauses = get_partitioned_attr_clauses(ppi->ppi_clauses,
																prel, rel->relid);

			/* Skip if rel contains some join-related stuff or path type mismatched */
			if (!(IsA(cur_path, AppendPath) || IsA(cur_path, MergeAppendPath)) ||
				rel->has_eclass_joins || rel->joininfo)
			{
				continue;
			}

			/*
			 * Skip if neither rel->baserestrictinfo nor
			 * ppi->ppi_clauses reference partition attribute
			 */
			if (!(rel_part_clauses || ppi_part_clauses))
				continue;

			if (IsA(cur_path, AppendPath) && pg_pathman_enable_runtimeappend)
				inner_path = create_runtimeappend_path(root, cur_path,
													   ppi, paramsel);
			else if (IsA(cur_path, MergeAppendPath) &&
					 pg_pathman_enable_runtime_merge_append)
			{
				/* Check struct layout compatibility */
				if (offsetof(AppendPath, subpaths) !=
						offsetof(MergeAppendPath, subpaths))
					elog(FATAL, "Struct layouts of AppendPath and "
								"MergeAppendPath differ");

				inner_path = create_runtimemergeappend_path(root, cur_path,
															ppi, paramsel);
			}

			if (inner_path)
				add_path(rel, inner_path);
		}
	}
}

/*
 * Intercept 'pg_pathman.enable' GUC assignments.
 */
void
pg_pathman_enable_assign_hook(bool newval, void *extra)
{
	elog(DEBUG2, "pg_pathman_enable_assign_hook() [newval = %s] triggered",
		  newval ? "true" : "false");

	/* Return quickly if nothing has changed */
	if (newval == (pg_pathman_init_state.pg_pathman_enable &&
				   pg_pathman_init_state.auto_partition &&
				   pg_pathman_init_state.override_copy &&
				   pg_pathman_enable_runtimeappend &&
				   pg_pathman_enable_runtime_merge_append &&
				   pg_pathman_enable_partition_filter &&
				   pg_pathman_enable_bounds_cache))
		return;

	pg_pathman_init_state.auto_partition	= newval;
	pg_pathman_init_state.override_copy		= newval;
	pg_pathman_enable_runtimeappend			= newval;
	pg_pathman_enable_runtime_merge_append	= newval;
	pg_pathman_enable_partition_filter		= newval;
	pg_pathman_enable_bounds_cache			= newval;

	elog(NOTICE,
		 "RuntimeAppend, RuntimeMergeAppend and PartitionFilter nodes "
		 "and some other options have been %s",
		 newval ? "enabled" : "disabled");
}

/*
 * Planner hook. It disables inheritance for tables that have been partitioned
 * by pathman to prevent standart PostgreSQL partitioning mechanism from
 * handling that tables.
 */
PlannedStmt *
pathman_planner_hook(Query *parse, int cursorOptions, ParamListInfo boundParams)
{
#define ExecuteForPlanTree(planned_stmt, proc) \
	do { \
		ListCell *lc; \
		proc((planned_stmt)->rtable, (planned_stmt)->planTree); \
		foreach (lc, (planned_stmt)->subplans) \
			proc((planned_stmt)->rtable, (Plan *) lfirst(lc)); \
	} while (0)

	PlannedStmt	   *result;
	uint32			query_id = parse->queryId;
	bool			pathman_ready = IsPathmanReady(); /* in case it changes */

	PG_TRY();
	{
		if (pathman_ready)
		{
			/* Increment relation tags refcount */
			incr_refcount_relation_tags();

			/* Modify query tree if needed */
			pathman_transform_query(parse);
		}

		/* Invoke original hook if needed */
		if (planner_hook_next)
			result = planner_hook_next(parse, cursorOptions, boundParams);
		else
			result = standard_planner(parse, cursorOptions, boundParams);

		if (pathman_ready)
		{
			/* Give rowmark-related attributes correct names */
			ExecuteForPlanTree(result, postprocess_lock_rows);

			/* Add PartitionFilter node for INSERT queries */
			ExecuteForPlanTree(result, add_partition_filters);

			/* Decrement relation tags refcount */
			decr_refcount_relation_tags();

			/* HACK: restore queryId set by pg_stat_statements */
			result->queryId = query_id;
		}
	}
	/* We must decrease parenthood statuses refcount on ERROR */
	PG_CATCH();
	{
		if (pathman_ready)
		{
			/* Caught an ERROR, decrease refcount */
			decr_refcount_relation_tags();
		}

		/* Rethrow ERROR further */
		PG_RE_THROW();
	}
	PG_END_TRY();

	/* Finally return the Plan */
	return result;
}

/*
 * Post parse analysis hook. It makes sure the config is loaded before executing
 * any statement, including utility commands
 */
void
pathman_post_parse_analysis_hook(ParseState *pstate, Query *query)
{
	/* Invoke original hook if needed */
	if (post_parse_analyze_hook_next)
		post_parse_analyze_hook_next(pstate, query);

	 /* We shouldn't do anything on BEGIN or SET ISOLATION LEVEL stmts */
	if (query->commandType == CMD_UTILITY &&
			(xact_is_transaction_stmt(query->utilityStmt) ||
			 xact_is_set_transaction_stmt(query->utilityStmt)))
		return;

	/* Finish delayed invalidation jobs */
	if (IsPathmanReady())
		finish_delayed_invalidation();

	/* Load config if pg_pathman exists & it's still necessary */
	if (IsPathmanEnabled() &&
		!IsPathmanInitialized() &&
		/* Now evaluate the most expensive clause */
		get_pathman_schema() != InvalidOid)
	{
		load_config(); /* perform main cache initialization */
	}

	/* Process inlined SQL functions (we've already entered planning stage) */
	if (IsPathmanReady() && get_refcount_relation_tags() > 0)
	{
		/* Check that pg_pathman is the last extension loaded */
		if (post_parse_analyze_hook != pathman_post_parse_analysis_hook)
		{
			Oid		save_userid;
			int		save_sec_context;
			bool	need_priv_escalation = !superuser(); /* we might be a SU */
			char   *spl_value; /* value of "shared_preload_libraries" GUC */

			/* Do we have to escalate privileges? */
			if (need_priv_escalation)
			{
				/* Get current user's Oid and security context */
				GetUserIdAndSecContext(&save_userid, &save_sec_context);

				/* Become superuser in order to bypass sequence ACL checks */
				SetUserIdAndSecContext(BOOTSTRAP_SUPERUSERID,
									   save_sec_context | SECURITY_LOCAL_USERID_CHANGE);
			}

			/* TODO: add a test for this case (non-privileged user etc) */

			/* Only SU can read this GUC */
#if PG_VERSION_NUM >= 90600
			spl_value = GetConfigOptionByName("shared_preload_libraries", NULL, false);
#else
			spl_value = GetConfigOptionByName("shared_preload_libraries", NULL);
#endif

			/* Restore user's privileges */
			if (need_priv_escalation)
				SetUserIdAndSecContext(save_userid, save_sec_context);

			ereport(ERROR,
					(errmsg("extension conflict has been detected"),
					 errdetail("shared_preload_libraries = \"%s\"", spl_value),
					 errhint("pg_pathman should be the last extension listed in "
							 "\"shared_preload_libraries\" GUC in order to "
							 "prevent possible conflicts with other extensions")));
		}

		/* Modify query tree if needed */
		pathman_transform_query(query);
	}
}

/*
 * Initialize dsm_config & shmem_config.
 */
void
pathman_shmem_startup_hook(void)
{
	/* Invoke original hook if needed */
	if (shmem_startup_hook_next != NULL)
		shmem_startup_hook_next();

	/* Allocate shared memory objects */
	LWLockAcquire(AddinShmemInitLock, LW_EXCLUSIVE);
	init_concurrent_part_task_slots();
	LWLockRelease(AddinShmemInitLock);
}

/*
 * Invalidate PartRelationInfo cache entry if needed.
 */
void
pathman_relcache_hook(Datum arg, Oid relid)
{
	PartParentSearch	search;
	Oid					partitioned_table;

	if (!IsPathmanReady())
		return;

	/* We shouldn't even consider special OIDs */
	if (relid < FirstNormalObjectId)
		return;

	/* Invalidation event for PATHMAN_CONFIG table (probably DROP) */
	if (relid == get_pathman_config_relid(false))
		delay_pathman_shutdown();

	/* Invalidate PartBoundInfo cache if needed */
	forget_bounds_of_partition(relid);

	/* Invalidate PartParentInfo cache if needed */
	partitioned_table = forget_parent_of_partition(relid, &search);

	switch (search)
	{
		/* It is (or was) a valid partition */
		case PPS_ENTRY_PART_PARENT:
		case PPS_ENTRY_PARENT:
			{
				elog(DEBUG2, "Invalidation message for partition %u [%u]",
					 relid, MyProcPid);

				delay_invalidation_parent_rel(partitioned_table);
			}
			break;

		/* Both syscache and pathman's cache say it isn't a partition */
		case PPS_ENTRY_NOT_FOUND:
			{
				Assert(partitioned_table == InvalidOid);

				/* Which means that 'relid' might be parent */
				if (relid != InvalidOid)
					delay_invalidation_parent_rel(relid);
#ifdef NOT_USED
				elog(DEBUG2, "Invalidation message for relation %u [%u]",
					 relid, MyProcPid);
#endif
			}
			break;

		/* We can't say anything (state is not transactional) */
		case PPS_NOT_SURE:
			{
				elog(DEBUG2, "Invalidation message for vague relation %u [%u]",
					 relid, MyProcPid);

				delay_invalidation_vague_rel(relid);
			}
			break;

		default:
			elog(ERROR, "Not implemented yet (%s)",
				 CppAsString(pathman_relcache_hook));
			break;
	}
}

/*
 * Utility function invoker hook.
 */
void
pathman_process_utility_hook(Node *parsetree,
							 const char *queryString,
							 ProcessUtilityContext context,
							 ParamListInfo params,
							 DestReceiver *dest,
							 char *completionTag)
{
	if (IsPathmanReady())
	{
		Oid			partition_relid;
		AttrNumber	partitioned_col;

		/* Override standard COPY statement if needed */
		if (is_pathman_related_copy(parsetree))
		{
			uint64	processed;

			/* Handle our COPY case (and show a special cmd name) */
			PathmanDoCopy((CopyStmt *) parsetree, queryString, &processed);
			if (completionTag)
				snprintf(completionTag, COMPLETION_TAG_BUFSIZE,
						 "PATHMAN COPY " UINT64_FORMAT, processed);

			return; /* don't call standard_ProcessUtility() or hooks */
		}

		/* Override standard RENAME statement if needed */
		if (is_pathman_related_table_rename(parsetree,
											&partition_relid,
											&partitioned_col))
			PathmanRenameConstraint(partition_relid,
									partitioned_col,
									(const RenameStmt *) parsetree);
	}

	/* Call hooks set by other extensions if needed */
	if (process_utility_hook_next)
		process_utility_hook_next(parsetree, queryString,
								  context, params,
								  dest, completionTag);
	/* Else call internal implementation */
	else
		standard_ProcessUtility(parsetree, queryString,
								context, params,
								dest, completionTag);
}<|MERGE_RESOLUTION|>--- conflicted
+++ resolved
@@ -216,28 +216,15 @@
 	if (rte->rtekind != RTE_RELATION ||
 		rte->relkind != RELKIND_RELATION ||
 		root->parse->resultRelation == rti)
-<<<<<<< HEAD
-=======
 		return;
 
 /* It's better to exit, since RowMarks might be broken (hook aims to fix them) */
 #ifndef NATIVE_EXPAND_RTE_HOOK
 	if (root->parse->commandType != CMD_SELECT &&
 		root->parse->commandType != CMD_INSERT)
->>>>>>> dcc08d8e
 		return;
 #endif
 
-<<<<<<< HEAD
-/* It's better to exit, since RowMarks might be broken (hook aims to fix them) */
-#ifndef NATIVE_EXPAND_RTE_HOOK
-	if (root->parse->commandType != CMD_SELECT &&
-		root->parse->commandType != CMD_INSERT)
-		return;
-#endif
-
-=======
->>>>>>> dcc08d8e
 	/* Skip if this table is not allowed to act as parent (e.g. FROM ONLY) */
 	if (PARENTHOOD_DISALLOWED == get_rel_parenthood_status(root->parse->queryId, rte))
 		return;
