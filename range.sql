/* ------------------------------------------------------------------------
 *
 * range.sql
 *		RANGE partitioning functions
 *
 * Copyright (c) 2015-2016, Postgres Professional
 *
 * ------------------------------------------------------------------------
 */

CREATE OR REPLACE FUNCTION @extschema@.create_or_replace_sequence(
	parent_relid	REGCLASS,
	OUT seq_name	TEXT)
AS $$
BEGIN
	seq_name := @extschema@.build_sequence_name(parent_relid);

	EXECUTE format('DROP SEQUENCE IF EXISTS %s', seq_name);
	EXECUTE format('CREATE SEQUENCE %s START 1', seq_name);
END
$$
LANGUAGE plpgsql;

/*
 * Check RANGE partition boundaries.
 */
CREATE OR REPLACE FUNCTION @extschema@.check_boundaries(
	parent_relid	REGCLASS,
	expression		TEXT,
	start_value		ANYELEMENT,
	end_value		ANYELEMENT)
RETURNS VOID AS
$$
DECLARE
	v_min		start_value%TYPE;
	v_max		start_value%TYPE;
	v_count		BIGINT;

BEGIN
	/* Get min and max values */
	EXECUTE format('SELECT count(*), min(%1$s), max(%1$s)
					FROM %2$s WHERE NOT %1$s IS NULL',
				   expression, parent_relid::TEXT)
	INTO v_count, v_min, v_max;

	/* Check if column has NULL values */
	IF v_count > 0 AND (v_min IS NULL OR v_max IS NULL) THEN
		RAISE EXCEPTION 'expression "%" returns NULL values', expression;
	END IF;

	/* Check lower boundary */
	IF start_value > v_min THEN
		RAISE EXCEPTION 'start value is less than min value of "%"', expression;
	END IF;

	/* Check upper boundary */
	IF end_value <= v_max THEN
		RAISE EXCEPTION 'not enough partitions to fit all values of "%"', expression;
	END IF;
END
$$ LANGUAGE plpgsql;

<<<<<<< HEAD
/*
 * Creates RANGE partitions for specified relation based on datetime expression
 */
CREATE OR REPLACE FUNCTION @extschema@.create_range_partitions(
	parent_relid	REGCLASS,
	expression		TEXT,
	start_value		ANYELEMENT,
	p_interval		INTERVAL,
	p_count			INTEGER DEFAULT NULL,
	partition_data	BOOLEAN DEFAULT TRUE)
RETURNS INTEGER AS
=======

CREATE OR REPLACE FUNCTION @extschema@.prepare_for_partitioning(
	parent_relid	REGCLASS,
	attribute		TEXT,
	partition_data	BOOLEAN)
RETURNS VOID AS
>>>>>>> f6651a5b
$$
BEGIN
	PERFORM @extschema@.validate_relname(parent_relid);

	IF partition_data = true THEN
		/* Acquire data modification lock */
		PERFORM @extschema@.prevent_relation_modification(parent_relid);
	ELSE
		/* Acquire lock on parent */
		PERFORM @extschema@.lock_partitioned_relation(parent_relid);
	END IF;

<<<<<<< HEAD
	expression := lower(expression);
	PERFORM @extschema@.common_relation_checks(parent_relid, expression);
=======
	attribute := lower(attribute);
	PERFORM @extschema@.common_relation_checks(parent_relid, attribute);
END
$$ LANGUAGE plpgsql;

/*
 * Creates RANGE partitions for specified relation based on datetime attribute
 */
CREATE OR REPLACE FUNCTION @extschema@.create_range_partitions(
	parent_relid	REGCLASS,
	attribute		TEXT,
	start_value		ANYELEMENT,
	p_interval		INTERVAL,
	p_count			INTEGER DEFAULT NULL,
	partition_data	BOOLEAN DEFAULT TRUE)
RETURNS INTEGER AS
$$
DECLARE
	v_rows_count	BIGINT;
	v_atttype		REGTYPE;
	v_max			start_value%TYPE;
	v_cur_value		start_value%TYPE := start_value;
	end_value		start_value%TYPE;
	part_count		INTEGER := 0;
	i				INTEGER;

BEGIN
	attribute := lower(attribute);
	PERFORM @extschema@.prepare_for_partitioning(parent_relid, attribute, partition_data);
>>>>>>> f6651a5b

	IF p_count < 0 THEN
		RAISE EXCEPTION '"p_count" must not be less than 0';
	END IF;

	/* Try to determine partitions count if not set */
	IF p_count IS NULL THEN
		EXECUTE format('SELECT count(*), max(%s) FROM %s', expression, parent_relid)
		INTO v_rows_count, v_max;

		IF v_rows_count = 0 THEN
			RAISE EXCEPTION 'cannot determine partitions count for empty table';
		END IF;

		p_count := 0;
		WHILE v_cur_value <= v_max
		LOOP
			v_cur_value := v_cur_value + p_interval;
			p_count := p_count + 1;
		END LOOP;
	END IF;

	v_atttype := @extschema@.get_base_type(pg_typeof(start_value));

	/*
	 * In case when user doesn't want to automatically create partitions
	 * and specifies partition count as 0 then do not check boundaries
	 */
	IF p_count != 0 THEN
		/* compute right bound of partitioning through additions */
		end_value := start_value;
		FOR i IN 1..p_count
		LOOP
			end_value := end_value + p_interval;
		END LOOP;

		/* Check boundaries */
		EXECUTE format('SELECT @extschema@.check_boundaries(''%s'', $1, ''%s'', ''%s''::%s)',
			   parent_relid,
			   start_value,
			   end_value,
			   v_atttype::TEXT)
		USING
				expression;
	END IF;

	/* Insert new entry to pathman config */
	PERFORM @extschema@.add_to_pathman_config(parent_relid, expression,
		p_interval::TEXT, false);

	/* Create sequence for child partitions names */
	PERFORM @extschema@.create_or_replace_sequence(parent_relid)
	FROM @extschema@.get_plain_schema_and_relname(parent_relid);

	IF p_count != 0 THEN
		part_count := @extschema@.create_range_partitions_internal(
									parent_relid,
									@extschema@.generate_range_bounds(start_value,
																	  p_interval,
																	  p_count),
									NULL,
									NULL);
	END IF;

	/* Notify backend about changes */
	PERFORM @extschema@.on_create_partitions(parent_relid);

	/* Relocate data if asked to */
	IF partition_data = true THEN
		PERFORM @extschema@.set_enable_parent(parent_relid, false);
		PERFORM @extschema@.partition_data(parent_relid);
	ELSE
		PERFORM @extschema@.set_enable_parent(parent_relid, true);
	END IF;

	RETURN part_count;
END
$$ LANGUAGE plpgsql;

/*
 * Creates RANGE partitions for specified relation based on numerical expression
 */
CREATE OR REPLACE FUNCTION @extschema@.create_range_partitions(
	parent_relid	REGCLASS,
	expression		TEXT,
	start_value		ANYELEMENT,
	p_interval		ANYELEMENT,
	p_count			INTEGER DEFAULT NULL,
	partition_data	BOOLEAN DEFAULT TRUE)
RETURNS INTEGER AS
$$
DECLARE
	v_rows_count	BIGINT;
	v_max			start_value%TYPE;
	v_cur_value		start_value%TYPE := start_value;
	end_value		start_value%TYPE;
	part_count		INTEGER := 0;
	i				INTEGER;

BEGIN
<<<<<<< HEAD
	PERFORM @extschema@.validate_relname(parent_relid);

	IF partition_data = true THEN
		/* Acquire data modification lock */
		PERFORM @extschema@.prevent_relation_modification(parent_relid);
	ELSE
		/* Acquire lock on parent */
		PERFORM @extschema@.lock_partitioned_relation(parent_relid);
	END IF;

	expression := lower(expression);
	PERFORM @extschema@.common_relation_checks(parent_relid, expression);
=======
	attribute := lower(attribute);
	PERFORM @extschema@.prepare_for_partitioning(parent_relid, attribute, partition_data);
>>>>>>> f6651a5b

	IF p_count < 0 THEN
		RAISE EXCEPTION 'partitions count must not be less than zero';
	END IF;

	/* Try to determine partitions count if not set */
	IF p_count IS NULL THEN
		EXECUTE format('SELECT count(*), max(%s) FROM %s', expression, parent_relid)
		INTO v_rows_count, v_max;

		IF v_rows_count = 0 THEN
			RAISE EXCEPTION 'cannot determine partitions count for empty table';
		END IF;

		IF v_max IS NULL THEN
			RAISE EXCEPTION 'expression "%" can return NULL values', expression;
		END IF;

		p_count := 0;
		WHILE v_cur_value <= v_max
		LOOP
			v_cur_value := v_cur_value + p_interval;
			p_count := p_count + 1;
		END LOOP;
	END IF;

	/*
	 * In case when user doesn't want to automatically create partitions
	 * and specifies partition count as 0 then do not check boundaries
	 */
	IF p_count != 0 THEN
		/* compute right bound of partitioning through additions */
		end_value := start_value;
		FOR i IN 1..p_count
		LOOP
			end_value := end_value + p_interval;
		END LOOP;

		/* check boundaries */
		PERFORM @extschema@.check_boundaries(parent_relid,
											 expression,
											 start_value,
											 end_value);
	END IF;

	/* Insert new entry to pathman config */
	PERFORM @extschema@.add_to_pathman_config(parent_relid, expression,
		p_interval::TEXT, false);

	/* Create sequence for child partitions names */
	PERFORM @extschema@.create_or_replace_sequence(parent_relid)
	FROM @extschema@.get_plain_schema_and_relname(parent_relid);

	IF p_count != 0 THEN
		part_count := @extschema@.create_range_partitions_internal(
						parent_relid,
						@extschema@.generate_range_bounds(start_value, p_interval, p_count),
						NULL,
						NULL);
	END IF;

	/* Notify backend about changes */
	PERFORM @extschema@.on_create_partitions(parent_relid);

	/* Relocate data if asked to */
	IF partition_data = true THEN
		PERFORM @extschema@.set_enable_parent(parent_relid, false);
		PERFORM @extschema@.partition_data(parent_relid);
	ELSE
		PERFORM @extschema@.set_enable_parent(parent_relid, true);
	END IF;

	RETURN p_count;
END
$$ LANGUAGE plpgsql;

/*
 * Creates RANGE partitions for specified relation based on bounds array
 */
CREATE OR REPLACE FUNCTION @extschema@.create_range_partitions(
	parent_relid	REGCLASS,
	attribute		TEXT,
	bounds			ANYARRAY,
	partition_names	TEXT[] DEFAULT NULL,
	tablespaces		TEXT[] DEFAULT NULL,
	partition_data	BOOLEAN DEFAULT TRUE)
RETURNS INTEGER AS
$$
DECLARE
	part_count	INTEGER;
BEGIN
	IF array_ndims(bounds) > 1 THEN
		RAISE EXCEPTION 'Bounds array must be a one dimensional array';
	END IF;

	IF array_length(bounds, 1) < 2 THEN
		RAISE EXCEPTION 'Bounds array must have at least two values';
	END IF;

	attribute := lower(attribute);
	PERFORM @extschema@.prepare_for_partitioning(parent_relid, attribute, partition_data);

	/* Check boundaries */
	PERFORM @extschema@.check_boundaries(parent_relid,
										 attribute,
										 bounds[0],
										 bounds[array_length(bounds, 1) - 1]);

	INSERT INTO @extschema@.pathman_config (partrel, attname, parttype, range_interval)
	VALUES (parent_relid, attribute, 2, NULL);

	/* Create sequence for child partitions names */
	PERFORM @extschema@.create_or_replace_sequence(parent_relid)
	FROM @extschema@.get_plain_schema_and_relname(parent_relid);

	/* Create partitions */
	part_count := @extschema@.create_range_partitions_internal(parent_relid,
															   bounds,
															   partition_names,
															   tablespaces);

	/* Notify backend about changes */
	PERFORM @extschema@.on_create_partitions(parent_relid);

	/* Relocate data if asked to */
	IF partition_data = true THEN
		PERFORM @extschema@.set_enable_parent(parent_relid, false);
		PERFORM @extschema@.partition_data(parent_relid);
	ELSE
		PERFORM @extschema@.set_enable_parent(parent_relid, true);
	END IF;

	RETURN part_count;
END
$$
LANGUAGE plpgsql;

/*
 * Creates RANGE partitions for specified range
 */
CREATE OR REPLACE FUNCTION @extschema@.create_partitions_from_range(
	parent_relid	REGCLASS,
	expression		TEXT,
	start_value		ANYELEMENT,
	end_value		ANYELEMENT,
	p_interval		ANYELEMENT,
	partition_data	BOOLEAN DEFAULT TRUE)
RETURNS INTEGER AS
$$
DECLARE
	part_count		INTEGER := 0;

BEGIN
<<<<<<< HEAD
	PERFORM @extschema@.validate_relname(parent_relid);

	IF partition_data = true THEN
		/* Acquire data modification lock */
		PERFORM @extschema@.prevent_relation_modification(parent_relid);
	ELSE
		/* Acquire lock on parent */
		PERFORM @extschema@.lock_partitioned_relation(parent_relid);
	END IF;

	expression := lower(expression);
	PERFORM @extschema@.common_relation_checks(parent_relid, expression);

	IF p_interval <= 0 THEN
		RAISE EXCEPTION 'interval must be positive';
	END IF;
=======
	attribute := lower(attribute);
	PERFORM @extschema@.prepare_for_partitioning(parent_relid, attribute, partition_data);
>>>>>>> f6651a5b

	/* Check boundaries */
	PERFORM @extschema@.check_boundaries(parent_relid,
										 expression,
										 start_value,
										 end_value);

	/* Insert new entry to pathman config */
	PERFORM @extschema@.add_to_pathman_config(parent_relid, expression,
		p_interval::TEXT, false);

	/* Create sequence for child partitions names */
	PERFORM @extschema@.create_or_replace_sequence(parent_relid)
	FROM @extschema@.get_plain_schema_and_relname(parent_relid);

	WHILE start_value <= end_value
	LOOP
		PERFORM @extschema@.create_single_range_partition(
			parent_relid,
			start_value,
			start_value + p_interval,
			tablespace := @extschema@.get_tablespace(parent_relid));

		start_value := start_value + p_interval;
		part_count := part_count + 1;
	END LOOP;

	/* Notify backend about changes */
	PERFORM @extschema@.on_create_partitions(parent_relid);

	/* Relocate data if asked to */
	IF partition_data = true THEN
		PERFORM @extschema@.set_enable_parent(parent_relid, false);
		PERFORM @extschema@.partition_data(parent_relid);
	ELSE
		PERFORM @extschema@.set_enable_parent(parent_relid, true);
	END IF;

	RETURN part_count; /* number of created partitions */
END
$$ LANGUAGE plpgsql;

/*
 * Creates RANGE partitions for specified range based on datetime expression
 */
CREATE OR REPLACE FUNCTION @extschema@.create_partitions_from_range(
	parent_relid	REGCLASS,
	expression		TEXT,
	start_value		ANYELEMENT,
	end_value		ANYELEMENT,
	p_interval		INTERVAL,
	partition_data	BOOLEAN DEFAULT TRUE)
RETURNS INTEGER AS
$$
DECLARE
	part_count		INTEGER := 0;

BEGIN
<<<<<<< HEAD
	PERFORM @extschema@.validate_relname(parent_relid);

	IF partition_data = true THEN
		/* Acquire data modification lock */
		PERFORM @extschema@.prevent_relation_modification(parent_relid);
	ELSE
		/* Acquire lock on parent */
		PERFORM @extschema@.lock_partitioned_relation(parent_relid);
	END IF;

	expression := lower(expression);
	PERFORM @extschema@.common_relation_checks(parent_relid, expression);
=======
	attribute := lower(attribute);
	PERFORM @extschema@.prepare_for_partitioning(parent_relid, attribute, partition_data);
>>>>>>> f6651a5b

	/* Check boundaries */
	PERFORM @extschema@.check_boundaries(parent_relid,
										 expression,
										 start_value,
										 end_value);

	/* Insert new entry to pathman config */
	PERFORM @extschema@.add_to_pathman_config(parent_relid, expression,
		p_interval::TEXT, false);

	/* Create sequence for child partitions names */
	PERFORM @extschema@.create_or_replace_sequence(parent_relid)
	FROM @extschema@.get_plain_schema_and_relname(parent_relid);

	WHILE start_value <= end_value
	LOOP
		EXECUTE
			format('SELECT @extschema@.create_single_range_partition($1, $2, $3::%s, tablespace:=$4);',
				   @extschema@.get_base_type(pg_typeof(start_value))::TEXT)
		USING
			parent_relid,
			start_value,
			start_value + p_interval,
			@extschema@.get_tablespace(parent_relid);

		start_value := start_value + p_interval;
		part_count := part_count + 1;
	END LOOP;

	/* Notify backend about changes */
	PERFORM @extschema@.on_create_partitions(parent_relid);

	/* Relocate data if asked to */
	IF partition_data = true THEN
		PERFORM @extschema@.set_enable_parent(parent_relid, false);
		PERFORM @extschema@.partition_data(parent_relid);
	ELSE
		PERFORM @extschema@.set_enable_parent(parent_relid, true);
	END IF;

	RETURN part_count; /* number of created partitions */
END
$$ LANGUAGE plpgsql;


/*
 * Split RANGE partition
 */
CREATE OR REPLACE FUNCTION @extschema@.split_range_partition(
	partition_relid	REGCLASS,
	split_value		ANYELEMENT,
	partition_name	TEXT DEFAULT NULL,
	tablespace		TEXT DEFAULT NULL,
	OUT p_range		ANYARRAY)
RETURNS ANYARRAY AS
$$
DECLARE
	v_parent		REGCLASS;
	v_attname		TEXT;
	v_atttype		REGTYPE;
	v_cond			TEXT;
	v_new_partition	TEXT;
	v_part_type		INTEGER;
	v_check_name	TEXT;

BEGIN
	v_parent = @extschema@.get_parent_of_partition(partition_relid);

	/* Acquire lock on parent */
	PERFORM @extschema@.lock_partitioned_relation(v_parent);

	/* Acquire data modification lock (prevent further modifications) */
	PERFORM @extschema@.prevent_relation_modification(partition_relid);

	v_atttype = @extschema@.get_partition_key_type(v_parent);

	SELECT attname, parttype
	FROM @extschema@.pathman_config
	WHERE partrel = v_parent
	INTO v_attname, v_part_type;

	/* Check if this is a RANGE partition */
	IF v_part_type != 2 THEN
		RAISE EXCEPTION '"%" is not a RANGE partition', partition_relid::TEXT;
	END IF;

	/* Get partition values range */
	EXECUTE format('SELECT @extschema@.get_part_range($1, NULL::%s)',
				   @extschema@.get_base_type(v_atttype)::TEXT)
	USING partition_relid
	INTO p_range;

	IF p_range IS NULL THEN
		RAISE EXCEPTION 'could not find specified partition';
	END IF;

	/* Check if value fit into the range */
	IF p_range[1] > split_value OR p_range[2] <= split_value
	THEN
		RAISE EXCEPTION 'specified value does not fit into the range [%, %)',
			p_range[1], p_range[2];
	END IF;

	/* Create new partition */
	v_new_partition := @extschema@.create_single_range_partition(v_parent,
																 split_value,
																 p_range[2],
																 partition_name,
																 tablespace);

	/* Copy data */
	v_cond := @extschema@.build_range_condition(v_new_partition::regclass,
												v_attname, split_value, p_range[2]);
	EXECUTE format('WITH part_data AS (DELETE FROM %s WHERE %s RETURNING *)
					INSERT INTO %s SELECT * FROM part_data',
				   partition_relid::TEXT,
				   v_cond,
				   v_new_partition);

	/* Alter original partition */
	v_cond := @extschema@.build_range_condition(partition_relid::regclass,
												v_attname, p_range[1], split_value);
	v_check_name := @extschema@.build_check_constraint_name(partition_relid, v_attname);

	EXECUTE format('ALTER TABLE %s DROP CONSTRAINT %s',
				   partition_relid::TEXT,
				   v_check_name);

	EXECUTE format('ALTER TABLE %s ADD CONSTRAINT %s CHECK (%s)',
				   partition_relid::TEXT,
				   v_check_name,
				   v_cond);

	/* Tell backend to reload configuration */
	PERFORM @extschema@.on_update_partitions(v_parent);
END
$$
LANGUAGE plpgsql;

/*
 * The special case of merging two partitions
 */
CREATE OR REPLACE FUNCTION @extschema@.merge_range_partitions(
	partition1		REGCLASS,
	partition2		REGCLASS)
RETURNS VOID AS
$$
BEGIN
	PERFORM @extschema@.merge_range_partitions(array[partition1, partition2]::regclass[]);
END
$$ LANGUAGE plpgsql;

/*
 * Append new partition.
 */
CREATE OR REPLACE FUNCTION @extschema@.append_range_partition(
	parent_relid	REGCLASS,
	partition_name	TEXT DEFAULT NULL,
	tablespace		TEXT DEFAULT NULL)
RETURNS TEXT AS
$$
DECLARE
	v_atttype		REGTYPE;
	v_part_name		TEXT;
	v_interval		TEXT;

BEGIN
	PERFORM @extschema@.validate_relname(parent_relid);

	/* Acquire lock on parent */
	PERFORM @extschema@.lock_partitioned_relation(parent_relid);

	v_atttype := @extschema@.get_partition_key_type(parent_relid);

	IF NOT @extschema@.is_date_type(v_atttype) AND
	   NOT @extschema@.is_operator_supported(v_atttype, '+') THEN
		RAISE EXCEPTION 'type % does not support ''+'' operator', v_atttype::REGTYPE;
	END IF;

	SELECT range_interval
	FROM @extschema@.pathman_config
	WHERE partrel = parent_relid
	INTO v_interval;

	EXECUTE
		format('SELECT @extschema@.append_partition_internal($1, $2, $3, ARRAY[]::%s[], $4, $5)',
			   @extschema@.get_base_type(v_atttype)::TEXT)
	USING
		parent_relid,
		v_atttype,
		v_interval,
		partition_name,
		tablespace
	INTO
		v_part_name;

	/* Invalidate cache */
	PERFORM @extschema@.on_update_partitions(parent_relid);
	RETURN v_part_name;
END
$$
LANGUAGE plpgsql;

/*
 * Spawn logic for append_partition(). We have to
 * separate this in order to pass the 'p_range'.
 *
 * NOTE: we don't take a xact_handling lock here.
 */
CREATE OR REPLACE FUNCTION @extschema@.append_partition_internal(
	parent_relid	REGCLASS,
	p_atttype		REGTYPE,
	p_interval		TEXT,
	p_range			ANYARRAY DEFAULT NULL,
	partition_name	TEXT DEFAULT NULL,
	tablespace		TEXT DEFAULT NULL)
RETURNS TEXT AS
$$
DECLARE
	v_part_name		TEXT;
	v_atttype		REGTYPE;
	v_args_format	TEXT;

BEGIN
	IF @extschema@.get_number_of_partitions(parent_relid) = 0 THEN
		RAISE EXCEPTION 'cannot append to empty partitions set';
	END IF;

	v_atttype := @extschema@.get_base_type(p_atttype);

	/* We have to pass fake NULL casted to column's type */
	EXECUTE format('SELECT @extschema@.get_part_range($1, -1, NULL::%s)',
				   v_atttype::TEXT)
	USING parent_relid
	INTO p_range;

	IF p_range[2] IS NULL THEN
		RAISE EXCEPTION 'Cannot append partition because last partition''s range is half open';
	END IF;

	IF @extschema@.is_date_type(p_atttype) THEN
		v_args_format := format('$1, $2, ($2 + $3::interval)::%s, $4, $5', v_atttype::TEXT);
	ELSE
		v_args_format := format('$1, $2, $2 + $3::%s, $4, $5', v_atttype::TEXT);
	END IF;

	EXECUTE
		format('SELECT @extschema@.create_single_range_partition(%s)', v_args_format)
	USING
		parent_relid,
		p_range[2],
		p_interval,
		partition_name,
		tablespace
	INTO
		v_part_name;

	RETURN v_part_name;
END
$$
LANGUAGE plpgsql;

/*
 * Prepend new partition.
 */
CREATE OR REPLACE FUNCTION @extschema@.prepend_range_partition(
	parent_relid	REGCLASS,
	partition_name	TEXT DEFAULT NULL,
	tablespace		TEXT DEFAULT NULL)
RETURNS TEXT AS
$$
DECLARE
	v_atttype		REGTYPE;
	v_part_name		TEXT;
	v_interval		TEXT;

BEGIN
	PERFORM @extschema@.validate_relname(parent_relid);

	/* Acquire lock on parent */
	PERFORM @extschema@.lock_partitioned_relation(parent_relid);

	v_atttype := @extschema@.get_partition_key_type(parent_relid);

	IF NOT @extschema@.is_date_type(v_atttype) AND
	   NOT @extschema@.is_operator_supported(v_atttype, '-') THEN
		RAISE EXCEPTION 'type % does not support ''-'' operator', v_atttype::REGTYPE;
	END IF;

	SELECT range_interval
	FROM @extschema@.pathman_config
	WHERE partrel = parent_relid
	INTO v_interval;

	EXECUTE
		format('SELECT @extschema@.prepend_partition_internal($1, $2, $3, ARRAY[]::%s[], $4, $5)',
			   @extschema@.get_base_type(v_atttype)::TEXT)
	USING
		parent_relid,
		v_atttype,
		v_interval,
		partition_name,
		tablespace
	INTO
		v_part_name;

	/* Invalidate cache */
	PERFORM @extschema@.on_update_partitions(parent_relid);
	RETURN v_part_name;
END
$$
LANGUAGE plpgsql;

/*
 * Spawn logic for prepend_partition(). We have to
 * separate this in order to pass the 'p_range'.
 *
 * NOTE: we don't take a xact_handling lock here.
 */
CREATE OR REPLACE FUNCTION @extschema@.prepend_partition_internal(
	parent_relid	REGCLASS,
	p_atttype		REGTYPE,
	p_interval		TEXT,
	p_range			ANYARRAY DEFAULT NULL,
	partition_name	TEXT DEFAULT NULL,
	tablespace		TEXT DEFAULT NULL)
RETURNS TEXT AS
$$
DECLARE
	v_part_name		TEXT;
	v_atttype		REGTYPE;
	v_args_format	TEXT;

BEGIN
	IF @extschema@.get_number_of_partitions(parent_relid) = 0 THEN
		RAISE EXCEPTION 'cannot prepend to empty partitions set';
	END IF;

	v_atttype := @extschema@.get_base_type(p_atttype);

	/* We have to pass fake NULL casted to column's type */
	EXECUTE format('SELECT @extschema@.get_part_range($1, 0, NULL::%s)',
				   v_atttype::TEXT)
	USING parent_relid
	INTO p_range;

	IF p_range[1] IS NULL THEN
		RAISE EXCEPTION 'Cannot prepend partition because first partition''s range is half open';
	END IF;

	IF @extschema@.is_date_type(p_atttype) THEN
		v_args_format := format('$1, ($2 - $3::interval)::%s, $2, $4, $5', v_atttype::TEXT);
	ELSE
		v_args_format := format('$1, $2 - $3::%s, $2, $4, $5', v_atttype::TEXT);
	END IF;

	EXECUTE
		format('SELECT @extschema@.create_single_range_partition(%s)', v_args_format)
	USING
		parent_relid,
		p_range[1],
		p_interval,
		partition_name,
		tablespace
	INTO
		v_part_name;

	RETURN v_part_name;
END
$$
LANGUAGE plpgsql;

/*
 * Add new partition
 */
CREATE OR REPLACE FUNCTION @extschema@.add_range_partition(
	parent_relid	REGCLASS,
	start_value		ANYELEMENT,
	end_value		ANYELEMENT,
	partition_name	TEXT DEFAULT NULL,
	tablespace		TEXT DEFAULT NULL)
RETURNS TEXT AS
$$
DECLARE
	v_part_name		TEXT;

BEGIN
	PERFORM @extschema@.validate_relname(parent_relid);

	/* Acquire lock on parent */
	PERFORM @extschema@.lock_partitioned_relation(parent_relid);

	IF start_value >= end_value THEN
		RAISE EXCEPTION 'failed to create partition: start_value is greater than end_value';
	END IF;

	/* check range overlap */
	IF @extschema@.get_number_of_partitions(parent_relid) > 0 THEN
		PERFORM @extschema@.check_range_available(parent_relid,
												  start_value,
												  end_value);
	END IF;

	/* Create new partition */
	v_part_name := @extschema@.create_single_range_partition(parent_relid,
															 start_value,
															 end_value,
															 partition_name,
															 tablespace);
	PERFORM @extschema@.on_update_partitions(parent_relid);

	RETURN v_part_name;
END
$$
LANGUAGE plpgsql;


/*
 * Drop range partition
 */
CREATE OR REPLACE FUNCTION @extschema@.drop_range_partition(
	partition_relid	REGCLASS,
	delete_data		BOOLEAN DEFAULT TRUE)
RETURNS TEXT AS
$$
DECLARE
	parent_relid	REGCLASS;
	part_name		TEXT;
	v_relkind		CHAR;
	v_rows			BIGINT;
	v_part_type		INTEGER;

BEGIN
	parent_relid := @extschema@.get_parent_of_partition(partition_relid);
	part_name := partition_relid::TEXT; /* save the name to be returned */

	SELECT parttype
	FROM @extschema@.pathman_config
	WHERE partrel = parent_relid
	INTO v_part_type;

	/* Check if this is a RANGE partition */
	IF v_part_type != 2 THEN
		RAISE EXCEPTION '"%" is not a RANGE partition', partition_relid::TEXT;
	END IF;

	/* Acquire lock on parent */
	PERFORM @extschema@.lock_partitioned_relation(parent_relid);

	IF NOT delete_data THEN
		EXECUTE format('INSERT INTO %s SELECT * FROM %s',
						parent_relid::TEXT,
						partition_relid::TEXT);
		GET DIAGNOSTICS v_rows = ROW_COUNT;

		/* Show number of copied rows */
		RAISE NOTICE '% rows copied from %', v_rows, partition_relid::TEXT;
	END IF;

	SELECT relkind FROM pg_catalog.pg_class
	WHERE oid = partition_relid
	INTO v_relkind;

	/*
	 * Determine the kind of child relation. It can be either regular
	 * table (r) or foreign table (f). Depending on relkind we use
	 * DROP TABLE or DROP FOREIGN TABLE.
	 */
	IF v_relkind = 'f' THEN
		EXECUTE format('DROP FOREIGN TABLE %s', partition_relid::TEXT);
	ELSE
		EXECUTE format('DROP TABLE %s', partition_relid::TEXT);
	END IF;

	/* Invalidate cache */
	PERFORM @extschema@.on_update_partitions(parent_relid);

	RETURN part_name;
END
$$
LANGUAGE plpgsql
SET pg_pathman.enable_partitionfilter = off; /* ensures that PartitionFilter is OFF */

/*
 * Attach range partition
 */
CREATE OR REPLACE FUNCTION @extschema@.attach_range_partition(
	parent_relid	REGCLASS,
	partition_relid	REGCLASS,
	start_value		ANYELEMENT,
	end_value		ANYELEMENT)
RETURNS TEXT AS
$$
DECLARE
	v_attname			TEXT;
	rel_persistence		CHAR;
	v_init_callback		REGPROCEDURE;

BEGIN
	PERFORM @extschema@.validate_relname(parent_relid);
	PERFORM @extschema@.validate_relname(partition_relid);

	/* Acquire lock on parent */
	PERFORM @extschema@.lock_partitioned_relation(parent_relid);

	/* Ignore temporary tables */
	SELECT relpersistence FROM pg_catalog.pg_class
	WHERE oid = partition_relid INTO rel_persistence;

	IF rel_persistence = 't'::CHAR THEN
		RAISE EXCEPTION 'temporary table "%" cannot be used as a partition',
						partition_relid::TEXT;
	END IF;

	/* check range overlap */
	PERFORM @extschema@.check_range_available(parent_relid, start_value, end_value);

	IF NOT @extschema@.is_tuple_convertible(parent_relid, partition_relid) THEN
		RAISE EXCEPTION 'partition must have a compatible tuple format';
	END IF;

	/* Set inheritance */
	EXECUTE format('ALTER TABLE %s INHERIT %s', partition_relid, parent_relid);

	v_attname := attname FROM @extschema@.pathman_config WHERE partrel = parent_relid;

	IF v_attname IS NULL THEN
		RAISE EXCEPTION 'table "%" is not partitioned', parent_relid::TEXT;
	END IF;

	/* Set check constraint */
	EXECUTE format('ALTER TABLE %s ADD CONSTRAINT %s CHECK (%s)',
				   partition_relid::TEXT,
				   @extschema@.build_check_constraint_name(partition_relid, v_attname),
				   @extschema@.build_range_condition(partition_relid,
													 v_attname,
													 start_value,
													 end_value));

	/* Fetch init_callback from 'params' table */
	WITH stub_callback(stub) as (values (0))
	SELECT init_callback
	FROM stub_callback
	LEFT JOIN @extschema@.pathman_config_params AS params
	ON params.partrel = parent_relid
	INTO v_init_callback;

	/* If update trigger is enabled then create one for this partition */
	if @extschema@.has_update_trigger(parent_relid) THEN
		PERFORM @extschema@.create_single_update_trigger(parent_relid, partition_relid);
	END IF;

	/* Invoke an initialization callback */
	PERFORM @extschema@.invoke_on_partition_created_callback(parent_relid,
															 partition_relid,
															 v_init_callback,
															 start_value,
															 end_value);

	/* Invalidate cache */
	PERFORM @extschema@.on_update_partitions(parent_relid);

	RETURN partition_relid;
END
$$
LANGUAGE plpgsql;

/*
 * Detach range partition
 */
CREATE OR REPLACE FUNCTION @extschema@.detach_range_partition(
	partition_relid	REGCLASS)
RETURNS TEXT AS
$$
DECLARE
	v_attname		TEXT;
	parent_relid	REGCLASS;

BEGIN
	parent_relid := @extschema@.get_parent_of_partition(partition_relid);

	/* Acquire lock on parent */
	PERFORM @extschema@.prevent_relation_modification(parent_relid);

	v_attname := attname
	FROM @extschema@.pathman_config
	WHERE partrel = parent_relid;

	IF v_attname IS NULL THEN
		RAISE EXCEPTION 'table "%" is not partitioned', parent_relid::TEXT;
	END IF;

	/* Remove inheritance */
	EXECUTE format('ALTER TABLE %s NO INHERIT %s',
				   partition_relid::TEXT,
				   parent_relid::TEXT);

	/* Remove check constraint */
	EXECUTE format('ALTER TABLE %s DROP CONSTRAINT %s',
				   partition_relid::TEXT,
				   @extschema@.build_check_constraint_name(partition_relid, v_attname));

	/* Remove update trigger */
	EXECUTE format('DROP TRIGGER IF EXISTS %s ON %s',
				   @extschema@.build_update_trigger_name(parent_relid),
				   partition_relid::TEXT);

	/* Invalidate cache */
	PERFORM @extschema@.on_update_partitions(parent_relid);

	RETURN partition_relid;
END
$$
LANGUAGE plpgsql;


/*
 * Merge multiple partitions. All data will be copied to the first one.
 * The rest of partitions will be dropped.
 */
CREATE OR REPLACE FUNCTION @extschema@.merge_range_partitions(
	partitions		REGCLASS[])
RETURNS VOID AS 'pg_pathman', 'merge_range_partitions'
LANGUAGE C STRICT;

/*
 * Drops partition and expands the next partition so that it cover dropped one
 *
 * This function was written in order to support Oracle-like ALTER TABLE ...
 * DROP PARTITION. In Oracle partitions only have upper bound and when
 * partition is dropped the next one automatically covers freed range
 */
CREATE OR REPLACE FUNCTION @extschema@.drop_range_partition_expand_next(
	partition_relid		REGCLASS)
RETURNS VOID AS 'pg_pathman', 'drop_range_partition_expand_next'
LANGUAGE C STRICT;


CREATE OR REPLACE FUNCTION @extschema@.create_range_partitions_internal(
	parent_relid	REGCLASS,
	bounds			ANYARRAY,
	partition_names	TEXT[],
	tablespaces		TEXT[])
RETURNS REGCLASS AS 'pg_pathman', 'create_range_partitions_internal'
LANGUAGE C;

/*
 * Creates new RANGE partition. Returns partition name.
 * NOTE: This function SHOULD NOT take xact_handling lock (BGWs in 9.5).
 */
CREATE OR REPLACE FUNCTION @extschema@.create_single_range_partition(
	parent_relid	REGCLASS,
	start_value		ANYELEMENT,
	end_value		ANYELEMENT,
	partition_name	TEXT DEFAULT NULL,
	tablespace		TEXT DEFAULT NULL)
RETURNS REGCLASS AS 'pg_pathman', 'create_single_range_partition_pl'
LANGUAGE C
SET client_min_messages = WARNING;

/*
 * Construct CHECK constraint condition for a range partition.
 */
CREATE OR REPLACE FUNCTION @extschema@.build_range_condition(
	p_relid			REGCLASS,
	expression		TEXT,
	start_value		ANYELEMENT,
	end_value		ANYELEMENT)
RETURNS TEXT AS 'pg_pathman', 'build_range_condition'
LANGUAGE C;

CREATE OR REPLACE FUNCTION @extschema@.build_sequence_name(
	parent_relid	REGCLASS)
RETURNS TEXT AS 'pg_pathman', 'build_sequence_name'
LANGUAGE C;


/*
 * Returns N-th range (as an array of two elements).
 */
CREATE OR REPLACE FUNCTION @extschema@.get_part_range(
	parent_relid	REGCLASS,
	partition_idx	INTEGER,
	dummy			ANYELEMENT)
RETURNS ANYARRAY AS 'pg_pathman', 'get_part_range_by_idx'
LANGUAGE C;

/*
 * Returns min and max values for specified RANGE partition.
 */
CREATE OR REPLACE FUNCTION @extschema@.get_part_range(
	partition_relid	REGCLASS,
	dummy			ANYELEMENT)
RETURNS ANYARRAY AS 'pg_pathman', 'get_part_range_by_oid'
LANGUAGE C;

/*
 * Checks if range overlaps with existing partitions.
 * Returns TRUE if overlaps and FALSE otherwise.
 */
CREATE OR REPLACE FUNCTION @extschema@.check_range_available(
	parent_relid	REGCLASS,
	range_min		ANYELEMENT,
	range_max		ANYELEMENT)
RETURNS VOID AS 'pg_pathman', 'check_range_available_pl'
LANGUAGE C;

/*
 * Generate range bounds starting with 'p_start' using 'p_interval'.
 */
CREATE OR REPLACE FUNCTION @extschema@.generate_range_bounds(
	p_start			ANYELEMENT,
	p_interval		INTERVAL,
	p_count			INTEGER)
RETURNS ANYARRAY AS 'pg_pathman', 'generate_range_bounds_pl'
LANGUAGE C STRICT;

CREATE OR REPLACE FUNCTION @extschema@.generate_range_bounds(
	p_start			ANYELEMENT,
	p_interval		ANYELEMENT,
	p_count			INTEGER)
RETURNS ANYARRAY AS 'pg_pathman', 'generate_range_bounds_pl'
LANGUAGE C STRICT;<|MERGE_RESOLUTION|>--- conflicted
+++ resolved
@@ -60,26 +60,12 @@
 END
 $$ LANGUAGE plpgsql;
 
-<<<<<<< HEAD
-/*
- * Creates RANGE partitions for specified relation based on datetime expression
- */
-CREATE OR REPLACE FUNCTION @extschema@.create_range_partitions(
-	parent_relid	REGCLASS,
-	expression		TEXT,
-	start_value		ANYELEMENT,
-	p_interval		INTERVAL,
-	p_count			INTEGER DEFAULT NULL,
-	partition_data	BOOLEAN DEFAULT TRUE)
-RETURNS INTEGER AS
-=======
 
 CREATE OR REPLACE FUNCTION @extschema@.prepare_for_partitioning(
 	parent_relid	REGCLASS,
-	attribute		TEXT,
+	expresssion		TEXT,
 	partition_data	BOOLEAN)
 RETURNS VOID AS
->>>>>>> f6651a5b
 $$
 BEGIN
 	PERFORM @extschema@.validate_relname(parent_relid);
@@ -92,12 +78,8 @@
 		PERFORM @extschema@.lock_partitioned_relation(parent_relid);
 	END IF;
 
-<<<<<<< HEAD
 	expression := lower(expression);
 	PERFORM @extschema@.common_relation_checks(parent_relid, expression);
-=======
-	attribute := lower(attribute);
-	PERFORM @extschema@.common_relation_checks(parent_relid, attribute);
 END
 $$ LANGUAGE plpgsql;
 
@@ -106,7 +88,7 @@
  */
 CREATE OR REPLACE FUNCTION @extschema@.create_range_partitions(
 	parent_relid	REGCLASS,
-	attribute		TEXT,
+	expression		TEXT,
 	start_value		ANYELEMENT,
 	p_interval		INTERVAL,
 	p_count			INTEGER DEFAULT NULL,
@@ -123,9 +105,8 @@
 	i				INTEGER;
 
 BEGIN
-	attribute := lower(attribute);
-	PERFORM @extschema@.prepare_for_partitioning(parent_relid, attribute, partition_data);
->>>>>>> f6651a5b
+	expression := lower(expression);
+	PERFORM @extschema@.prepare_for_partitioning(parent_relid, expression, partition_data);
 
 	IF p_count < 0 THEN
 		RAISE EXCEPTION '"p_count" must not be less than 0';
@@ -226,23 +207,8 @@
 	i				INTEGER;
 
 BEGIN
-<<<<<<< HEAD
-	PERFORM @extschema@.validate_relname(parent_relid);
-
-	IF partition_data = true THEN
-		/* Acquire data modification lock */
-		PERFORM @extschema@.prevent_relation_modification(parent_relid);
-	ELSE
-		/* Acquire lock on parent */
-		PERFORM @extschema@.lock_partitioned_relation(parent_relid);
-	END IF;
-
 	expression := lower(expression);
-	PERFORM @extschema@.common_relation_checks(parent_relid, expression);
-=======
-	attribute := lower(attribute);
-	PERFORM @extschema@.prepare_for_partitioning(parent_relid, attribute, partition_data);
->>>>>>> f6651a5b
+	PERFORM @extschema@.prepare_for_partitioning(parent_relid, expression, partition_data);
 
 	IF p_count < 0 THEN
 		RAISE EXCEPTION 'partitions count must not be less than zero';
@@ -396,27 +362,8 @@
 	part_count		INTEGER := 0;
 
 BEGIN
-<<<<<<< HEAD
-	PERFORM @extschema@.validate_relname(parent_relid);
-
-	IF partition_data = true THEN
-		/* Acquire data modification lock */
-		PERFORM @extschema@.prevent_relation_modification(parent_relid);
-	ELSE
-		/* Acquire lock on parent */
-		PERFORM @extschema@.lock_partitioned_relation(parent_relid);
-	END IF;
-
 	expression := lower(expression);
-	PERFORM @extschema@.common_relation_checks(parent_relid, expression);
-
-	IF p_interval <= 0 THEN
-		RAISE EXCEPTION 'interval must be positive';
-	END IF;
-=======
-	attribute := lower(attribute);
-	PERFORM @extschema@.prepare_for_partitioning(parent_relid, attribute, partition_data);
->>>>>>> f6651a5b
+	PERFORM @extschema@.prepare_for_partitioning(parent_relid, expression, partition_data);
 
 	/* Check boundaries */
 	PERFORM @extschema@.check_boundaries(parent_relid,
@@ -475,23 +422,9 @@
 	part_count		INTEGER := 0;
 
 BEGIN
-<<<<<<< HEAD
-	PERFORM @extschema@.validate_relname(parent_relid);
-
-	IF partition_data = true THEN
-		/* Acquire data modification lock */
-		PERFORM @extschema@.prevent_relation_modification(parent_relid);
-	ELSE
-		/* Acquire lock on parent */
-		PERFORM @extschema@.lock_partitioned_relation(parent_relid);
-	END IF;
-
 	expression := lower(expression);
-	PERFORM @extschema@.common_relation_checks(parent_relid, expression);
-=======
-	attribute := lower(attribute);
-	PERFORM @extschema@.prepare_for_partitioning(parent_relid, attribute, partition_data);
->>>>>>> f6651a5b
+	PERFORM @extschema@.prepare_for_partitioning(parent_relid, expression,
+		partition_data);
 
 	/* Check boundaries */
 	PERFORM @extschema@.check_boundaries(parent_relid,
