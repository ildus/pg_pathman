--- conflicted
+++ resolved
@@ -119,26 +119,11 @@
 CREATE OR REPLACE FUNCTION @extschema@.disable_partitioning(IN relation TEXT)
 RETURNS VOID AS
 $$
-<<<<<<< HEAD
 BEGIN
 	relation := @extschema@.validate_relname(relation);
 
 	DELETE FROM @extschema@.pathman_config WHERE relname = relation;
 	PERFORM @extschema@.drop_triggers(relation);
-=======
-DECLARE
-	v_parttype INTEGER;
-BEGIN
-	relation := @extschema@.validate_relname(relation);
-	v_parttype := parttype FROM pathman_config WHERE relname = relation;
-
-	DELETE FROM @extschema@.pathman_config WHERE relname = relation;
-	IF v_parttype = 1 THEN
-		PERFORM @extschema@.drop_hash_triggers(relation);
-	ELSIF v_parttype = 2 THEN
-		PERFORM @extschema@.drop_range_triggers(relation);
-	END IF;
->>>>>>> f6c5e52e
 
 	/* Notify backend about changes */
 	PERFORM on_remove_partitions(relation::regclass::integer);
@@ -350,7 +335,6 @@
 RETURNS VOID AS 'pg_pathman', 'release_partitions_lock' LANGUAGE C STRICT;
 
 /*
-<<<<<<< HEAD
  * Drop trigger
  */
 CREATE OR REPLACE FUNCTION @extschema@.drop_triggers(IN relation REGCLASS)
@@ -421,7 +405,8 @@
 END
 $$ LANGUAGE plpgsql
 SET pg_pathman.enable_partitionfilter = off;
-=======
+
+/*
  * Returns hash function OID for specified type
  */
 CREATE OR REPLACE FUNCTION @extschema@.get_type_hash_func(OID)
@@ -431,5 +416,4 @@
  * Calculates hash for integer value
  */
 CREATE OR REPLACE FUNCTION @extschema@.get_hash(INTEGER, INTEGER)
-RETURNS INTEGER AS 'pg_pathman', 'get_hash' LANGUAGE C STRICT;
->>>>>>> f6c5e52e
+RETURNS INTEGER AS 'pg_pathman', 'get_hash' LANGUAGE C STRICT;